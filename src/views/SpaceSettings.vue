--- conflicted
+++ resolved
@@ -15,11 +15,8 @@
 import { useWeb3 } from '@/composables/useWeb3';
 import { calcFromSeconds, calcToSeconds } from '@/helpers/utils';
 import { useClient } from '@/composables/useClient';
-<<<<<<< HEAD
 import { usePlugins } from '@/composables/usePlugins';
-=======
 import { setPageTitle } from '@/helpers/utils';
->>>>>>> cabf3603
 
 const props = defineProps({
   spaceId: String,
