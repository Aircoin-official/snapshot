<script setup>
import { computed, ref, watchEffect, inject } from 'vue';
import { useI18n } from 'vue-i18n';
import { getAddress } from '@ethersproject/address';
import { getInstance } from '@snapshot-labs/lock/plugins/vue3';
import { validateSchema } from '@snapshot-labs/snapshot.js/src/utils';
import schemas from '@snapshot-labs/snapshot.js/src/schemas';
import networks from '@snapshot-labs/snapshot.js/src/networks.json';
import { useSearchFilters } from '@/composables/useSearchFilters';
import { clone } from '@/helpers/utils';
import { getSpaceUri } from '@/helpers/ens';
import defaults from '@/locales/default';
import client from '@/helpers/clientEIP712';
import { useCopy } from '@/composables/useCopy';
import { useNotifications } from '@/composables/useNotifications';
import { useWeb3 } from '@/composables/useWeb3';
<<<<<<< HEAD
=======
import { useClient } from '@/composables/useClient';
import { calcFromSeconds, calcToSeconds } from '@/helpers/utils';
>>>>>>> 761863bf

const props = defineProps({
  spaceId: String,
  space: Object,
  from: String,
  spaceFrom: Object,
  spaceLoading: Boolean,
  loadExtentedSpaces: Function
});

const basicValidation = { name: 'basic', params: {} };

const auth = getInstance();
const { t } = useI18n();
const { notify } = useNotifications();
const { copyToClipboard } = useCopy();
const { web3 } = useWeb3();
<<<<<<< HEAD
=======
const { send } = useClient();
const notify = inject('notify');
>>>>>>> 761863bf

const currentSettings = ref({});
const currentTextRecord = ref('');
const currentStrategy = ref({});
const currentPlugin = ref({});
const currentStrategyIndex = ref(false);
const modalNetworksOpen = ref(false);
const modalSkinsOpen = ref(false);
const modalStrategyOpen = ref(false);
const modalVotingTypeOpen = ref(false);
const modalPluginsOpen = ref(false);
const modalValidationOpen = ref(false);
const loaded = ref(false);
const loading = ref(false);
const uploadLoading = ref(false);
const showErrors = ref(false);
const delayUnit = ref('h');
const periodUnit = ref('h');
const form = ref({
  strategies: [],
  plugins: {},
  filters: {},
  voting: {},
  validation: basicValidation
});

const web3Account = computed(() => web3.value.account);

const validate = computed(() => {
  if (form.value.terms === '') delete form.value.terms;
  return validateSchema(schemas.space, form.value);
});

const isValid = computed(() => {
  return !loading.value && validate.value === true && !uploadLoading.value;
});

const textRecord = computed(() => {
  const keyURI = encodeURIComponent(props.spaceId);
  const address = web3Account.value
    ? getAddress(web3Account.value)
    : '<your-address>';
  return `ipns://storage.snapshot.page/registry/${address}/${keyURI}`;
});

const isOwner = computed(() => {
  return currentTextRecord.value === textRecord.value;
});

const isAdmin = computed(() => {
  if (!props.space || !currentTextRecord.value) return false;
  const admins = (props.space.admins || []).map(admin => admin.toLowerCase());
  return admins.includes(web3Account.value?.toLowerCase());
});

const votingDelay = computed({
  get: () => calcFromSeconds(form.value.voting?.delay, delayUnit.value),
  set: newVal =>
    (form.value.voting.delay = newVal
      ? calcToSeconds(newVal, delayUnit.value)
      : undefined)
});

const votingPeriod = computed({
  get: () => calcFromSeconds(form.value.voting?.period, periodUnit.value),
  set: newVal =>
    (form.value.voting.period = newVal
      ? calcToSeconds(newVal, periodUnit.value)
      : undefined)
});

const { filteredPlugins } = useSearchFilters();
const plugins = computed(() => filteredPlugins());

function pluginName(key) {
  const plugin = plugins.value.find(obj => {
    return obj.key === key;
  });
  return plugin?.name;
}

async function handleSubmit() {
  if (isValid.value) {
    if (form.value.filters.invalids) delete form.value.filters.invalids;
    loading.value = true;
    try {
<<<<<<< HEAD
      const result = await client.space(auth.web3, web3Account.value, {
        space: props.spaceId,
        settings: JSON.stringify(form.value)
      });
      console.log('Result', result);
      notify(t('notify.yourIsIn', ['settings']));
=======
      await send(props.spaceId, 'settings', form.value);
      await props.loadExtentedSpaces([props.spaceId]);
      notify(['green', t('notify.saved')]);
>>>>>>> 761863bf
    } catch (e) {
      if (!e.code || e.code !== 4001) {
        console.log('Oops!', e);
        const errorMessage = e?.error_description
          ? `Oops, ${e.error_description}`
          : t('notify.somethingWentWrong');
        notify(['red', errorMessage]);
      }
    }
    loading.value = false;
  } else {
    console.log('Invalid schema', validate.value);
    showErrors.value = true;
  }
}

function inputError(field) {
  if (!isValid.value && !loading.value && showErrors.value) {
    const errors = Object.keys(defaults.errors);
    const errorFound = validate.value.find(
      error =>
        (errors.includes(error.keyword) &&
          error.params.missingProperty === field) ||
        (errors.includes(error.keyword) && error.instancePath.includes(field))
    );

    if (errorFound?.instancePath.includes('strategies'))
      return t('errors.minStrategy');
    else if (errorFound)
      return t(`errors.${errorFound.keyword}`, [errorFound?.params.limit]);
  }
}

function handleReset() {
  if (props.from) return (form.value = clone(props.spaceFrom));
  if (currentSettings.value) return (form.value = currentSettings.value);
  form.value = {
    strategies: [],
    plugins: {},
    filters: {}
  };
}

function handleEditStrategy(i) {
  currentStrategyIndex.value = i;
  currentStrategy.value = clone(form.value.strategies[i]);
  modalStrategyOpen.value = true;
}

function handleRemoveStrategy(i) {
  form.value.strategies = form.value.strategies.filter(
    (strategy, index) => index !== i
  );
}

function handleAddStrategy() {
  currentStrategyIndex.value = false;
  currentStrategy.value = {};
  modalStrategyOpen.value = true;
}

function handleSubmitAddStrategy(strategy) {
  if (currentStrategyIndex.value !== false) {
    form.value.strategies[currentStrategyIndex.value] = strategy;
  } else {
    form.value.strategies = form.value.strategies.concat(strategy);
  }
}

function handleEditPlugins(name) {
  currentPlugin.value = {};
  currentPlugin.value[name] = clone(form.value.plugins[name]);
  modalPluginsOpen.value = true;
}

function handleRemovePlugins(plugin) {
  delete form.value.plugins[plugin];
}

function handleAddPlugins() {
  currentPlugin.value = {};
  modalPluginsOpen.value = true;
}

function handleSubmitAddPlugins(payload) {
  form.value.plugins[payload.key] = payload.inputClone;
}

function handleSubmitAddValidation(validation) {
  form.value.validation = validation;
}

function setUploadLoading(s) {
  uploadLoading.value = s;
}

function setAvatarUrl(url) {
  if (typeof url === 'string') form.value.avatar = url;
}

watchEffect(async () => {
  if (!props.spaceLoading) {
    try {
      const uri = await getSpaceUri(props.spaceId);
      console.log('URI', uri);
      currentTextRecord.value = uri;
      const space = clone(props.space);
      if (!space) return;
      delete space.id;
      delete space._activeProposals;
      Object.entries(space).forEach(([key, value]) => {
        if (value === null) delete space[key];
      });
      space.strategies = space.strategies || [];
      space.plugins = space.plugins || {};
      space.validation = space.validation || basicValidation;
      space.filters = space.filters || {};
      space.voting = space.voting || {};
      space.voting.delay = space.voting?.delay || undefined;
      space.voting.period = space.voting?.period || undefined;
      space.voting.type = space.voting?.type || undefined;
      currentSettings.value = clone(space);
      form.value = space;
    } catch (e) {
      console.log(e);
    }
    if (props.from) {
      const fromClone = clone(props.spaceFrom);
      fromClone.validation = fromClone.validation || basicValidation;
      delete fromClone.id;
      delete fromClone._activeProposals;
      form.value = fromClone;
    }
    loaded.value = true;
  }
});
</script>

<template>
  <Layout v-bind="$attrs">
    <template #content-left>
      <div v-if="space?.name" class="px-4 md:px-0 mb-3">
        <router-link :to="{ name: 'spaceProposals' }" class="text-color">
          <Icon name="back" size="22" class="!align-middle" />
          {{ space.name }}
        </router-link>
      </div>
      <div class="px-4 md:px-0">
        <h1 v-if="loaded" v-text="$t('settings.header')" class="mb-4" />
        <PageLoading v-else />
      </div>
      <template v-if="loaded">
        <Block title="ENS">
          <UiButton class="flex w-full mb-2">
            <input
              readonly
              v-model="textRecord"
              class="input w-full"
              :placeholder="$t('contectHash')"
            />
            <Icon
              @click="copyToClipboard(textRecord)"
              name="copy"
              size="24"
              class="text-color p-2 -mr-3"
            />
          </UiButton>
          <a
            :href="`https://app.ens.domains/name/${spaceId}`"
            target="_blank"
            class="mb-2 block"
          >
            <UiButton
              :class="{ 'button--submit': !isOwner && !isAdmin }"
              class="button-outline w-full"
            >
              {{
                isOwner || isAdmin
                  ? $t('settings.seeENS')
                  : $t('settings.setENS')
              }}
              <Icon name="external-link" class="ml-1" />
            </UiButton>
          </a>
          <Block
            v-if="currentSettings?.name && !currentTextRecord"
            :style="'border-color: red !important; margin-bottom: 0 !important;'"
            class="mb-0 mt-3"
          >
            <Icon name="warning" class="mr-2 !text-red" />
            <span class="!text-red">
              {{ $t('settings.warningTextRecord') }}
              <a
                v-text="$t('learnMore')"
                href="https://docs.snapshot.org/spaces/create"
                target="_blank"
              />
            </span>
          </Block>
        </Block>
        <div v-if="space || isOwner">
          <Block :title="$t('settings.profile')">
            <div class="mb-2">
              <UiInput v-model="form.name" :error="inputError('name')">
                <template v-slot:label>{{ $t(`settings.name`) }}*</template>
              </UiInput>
              <UiInput v-model="form.about" :error="inputError('about')">
                <template v-slot:label> {{ $t(`settings.about`) }} </template>
              </UiInput>
              <UiInput
                v-model="form.avatar"
                placeholder="e.g. https://example.com/space.png"
                :error="inputError('avatar')"
              >
                <template v-slot:label>
                  {{ $t(`settings.avatar`) }}
                </template>
                <template v-slot:info>
                  <Upload
                    class="!ml-2"
                    @input="setAvatarUrl"
                    @loading="setUploadLoading"
                  >
                    {{ $t('upload') }}
                  </Upload>
                </template>
              </UiInput>
              <UiInput
                @click="modalNetworksOpen = true"
                :error="inputError('network')"
              >
                <template v-slot:selected>
                  {{
                    form.network
                      ? networks[form.network].name
                      : $t('selectNetwork')
                  }}
                </template>
                <template v-slot:label>
                  {{ $t(`settings.network`) }}*
                </template>
              </UiInput>
              <UiInput
                v-model="form.symbol"
                placeholder="e.g. BAL"
                :error="inputError('symbol')"
              >
                <template v-slot:label> {{ $t(`settings.symbol`) }}* </template>
              </UiInput>
              <UiInput
                v-model="form.twitter"
                placeholder="e.g. elonmusk"
                :error="inputError('twitter')"
              >
                <template v-slot:label>
                  <Icon name="twitter" />
                </template>
              </UiInput>
              <UiInput
                v-model="form.github"
                placeholder="e.g. vbuterin"
                :error="inputError('github')"
              >
                <template v-slot:label>
                  <Icon name="github" />
                </template>
              </UiInput>
              <UiInput
                v-model="form.terms"
                placeholder="e.g. https://example.com/terms"
                :error="inputError('terms')"
              >
                <template v-slot:label> {{ $t(`settings.terms`) }} </template>
              </UiInput>
              <div class="flex items-center px-2">
                <Checkbox v-model="form.private" class="mr-2 mt-1" />
                {{ $t('settings.hideSpace') }}
              </div>
            </div>
          </Block>
          <Block :title="$t('settings.customDomain')">
            <UiInput
              v-model="form.domain"
              placeholder="e.g. vote.balancer.fi"
              :error="inputError('domain')"
            >
              <template v-slot:label>
                {{ $t('settings.domain') }}
              </template>
              <template v-slot:info>
                <a
                  class="flex items-center -mr-1"
                  target="_blank"
                  href="https://docs.snapshot.org/spaces/add-custom-domain"
                >
                  <Icon name="info" size="24" class="text-color" />
                </a>
              </template>
            </UiInput>
            <UiInput @click="modalSkinsOpen = true" :error="inputError('skin')">
              <template v-slot:selected>
                {{ form.skin ? form.skin : $t('defaultSkin') }}
              </template>
              <template v-slot:label>
                {{ $t(`settings.skin`) }}
              </template>
            </UiInput>
          </Block>
          <Block :title="$t('settings.admins')" v-if="isOwner">
            <Block
              :style="`border-color: red !important`"
              v-if="inputError('admins')"
            >
              <Icon name="warning" class="mr-2 !text-red" />
              <span class="!text-red"> {{ inputError('admins') }}&nbsp;</span>
            </Block>
            <UiButton class="block w-full px-3" style="height: auto">
              <TextareaArray
                v-model="form.admins"
                :placeholder="`0x8C28Cf33d9Fd3D0293f963b1cd27e3FF422B425c\n0xeF8305E140ac520225DAf050e2f71d5fBcC543e7`"
                class="input w-full text-left"
                style="font-size: 18px"
              />
            </UiButton>
          </Block>
          <Block :title="$t('settings.authors')">
            <Block
              :style="`border-color: red !important`"
              v-if="inputError('members')"
            >
              <Icon name="warning" class="mr-2 !text-red" />
              <span class="!text-red"> {{ inputError('members') }}&nbsp;</span>
            </Block>
            <UiButton class="block w-full px-3" style="height: auto">
              <TextareaArray
                v-model="form.members"
                :placeholder="`0x8C28Cf33d9Fd3D0293f963b1cd27e3FF422B425c\n0xeF8305E140ac520225DAf050e2f71d5fBcC543e7`"
                class="input w-full text-left"
                style="font-size: 18px"
              />
            </UiButton>
          </Block>
          <Block :title="$t('settings.strategies') + '*'">
            <div
              v-for="(strategy, i) in form.strategies"
              :key="i"
              class="mb-3 relative"
            >
              <a @click="handleRemoveStrategy(i)" class="absolute p-4 right-0">
                <Icon name="close" size="12" />
              </a>
              <a
                @click="handleEditStrategy(i)"
                class="p-4 block border rounded-md"
              >
                <h4 v-text="strategy.name" />
              </a>
            </div>
            <Block
              :style="`border-color: red !important`"
              v-if="inputError('strategies')"
            >
              <Icon name="warning" class="mr-2 !text-red" />
              <span class="!text-red">
                {{ inputError('strategies') }}&nbsp;</span
              >
              <a
                href="https://docs.snapshot.org/spaces/create#strategies"
                target="_blank"
                rel="noopener noreferrer"
                >{{ $t('learnMore') }}
                <Icon name="external-link" />
              </a>
            </Block>
            <UiButton @click="handleAddStrategy" class="block w-full">
              {{ $t('settings.addStrategy') }}
            </UiButton>
          </Block>
          <Block :title="$t('settings.proposalValidation')">
            <div class="mb-2">
              <UiInput
                @click="modalValidationOpen = true"
                :error="inputError('settings.validation')"
              >
                <template v-slot:selected>
                  {{ form.validation.name }}
                </template>
                <template v-slot:label>
                  {{ $t(`settings.validation`) }}
                </template>
              </UiInput>
              <div v-if="form.validation.name === 'basic'">
                <UiInput
                  v-model="form.filters.minScore"
                  :error="inputError('minScore')"
                  :number="true"
                >
                  <template v-slot:label>{{
                    $t('settings.proposalThreshold')
                  }}</template>
                </UiInput>
                <div class="mb-2 flex items-center px-2">
                  <Checkbox
                    v-model="form.filters.onlyMembers"
                    class="mr-2 mt-1"
                  />
                  {{ $t('settings.allowOnlyAuthors') }}
                </div>
              </div>
            </div>
          </Block>
          <Block :title="$t('settings.voting')">
            <UiInput v-model="votingDelay" :number="true" placeholder="e.g. 1">
              <template v-slot:label>
                {{ $t('settings.votingDelay') }}
              </template>
              <template v-slot:info>
                <select
                  v-model="delayUnit"
                  class="input text-center mr-[6px] pt-[3px] ml-2"
                  required
                >
                  <option value="h" selected>hours</option>
                  <option value="d">days</option>
                </select>
              </template>
            </UiInput>
            <UiInput v-model="votingPeriod" :number="true" placeholder="e.g. 5">
              <template v-slot:label>
                {{ $t('settings.votingPeriod') }}
              </template>
              <template v-slot:info>
                <select
                  v-model="periodUnit"
                  class="input text-center mr-[6px] pt-[3px] ml-2"
                  required
                >
                  <option value="h" selected>hours</option>
                  <option value="d">days</option>
                </select>
              </template>
            </UiInput>
            <UiInput>
              <template v-slot:label>
                {{ $t('settings.type') }}
              </template>
              <template v-slot:selected>
                <div @click="modalVotingTypeOpen = true" class="w-full">
                  {{
                    form.voting?.type
                      ? $t(`voting.${form.voting?.type}`)
                      : $t('settings.anyType')
                  }}
                </div>
              </template>
            </UiInput>
          </Block>
          <Block :title="$t('plugins')">
            <div v-if="form?.plugins">
              <div
                v-for="(plugin, name, index) in form.plugins"
                :key="index"
                class="mb-3 relative"
              >
                <div v-if="pluginName(name)">
                  <a
                    @click="handleRemovePlugins(name)"
                    class="absolute p-4 right-0"
                  >
                    <Icon name="close" size="12" />
                  </a>
                  <a
                    @click="handleEditPlugins(name)"
                    class="p-4 block border rounded-md"
                  >
                    <h4 v-text="pluginName(name)" />
                  </a>
                </div>
              </div>
            </div>
            <UiButton @click="handleAddPlugins" class="block w-full">
              {{ $t('settings.addPlugin') }}
            </UiButton>
          </Block>
        </div>
      </template>
    </template>
    <template v-if="(loaded && isOwner) || (loaded && isAdmin)" #sidebar-right>
      <Block :title="$t('actions')">
        <UiButton @click="handleReset" class="block w-full mb-2">
          {{ $t('reset') }}
        </UiButton>
        <UiButton
          :disabled="uploadLoading"
          @click="handleSubmit"
          :loading="loading"
          class="block w-full button--submit"
        >
          {{ $t('save') }}
        </UiButton>
      </Block>
    </template>
  </Layout>
  <teleport to="#modal">
    <ModalNetworks
      v-model="form.network"
      :open="modalNetworksOpen"
      @close="modalNetworksOpen = false"
    />
    <ModalSkins
      v-model="form.skin"
      :open="modalSkinsOpen"
      @close="modalSkinsOpen = false"
    />
    <ModalStrategy
      :open="modalStrategyOpen"
      :strategy="currentStrategy"
      @close="modalStrategyOpen = false"
      @add="handleSubmitAddStrategy"
    />
    <ModalPlugins
      :open="modalPluginsOpen"
      :plugin="currentPlugin"
      @close="modalPluginsOpen = false"
      @add="handleSubmitAddPlugins"
    />
    <ModalValidation
      :open="modalValidationOpen"
      :validation="clone(form.validation)"
      @close="modalValidationOpen = false"
      @add="handleSubmitAddValidation"
    />
    <ModalVotingType
      :open="modalVotingTypeOpen"
      @close="modalVotingTypeOpen = false"
      v-model="form.voting.type"
      :selected="form.voting?.type"
    />
  </teleport>
</template><|MERGE_RESOLUTION|>--- conflicted
+++ resolved
@@ -12,13 +12,8 @@
 import defaults from '@/locales/default';
 import client from '@/helpers/clientEIP712';
 import { useCopy } from '@/composables/useCopy';
-import { useNotifications } from '@/composables/useNotifications';
 import { useWeb3 } from '@/composables/useWeb3';
-<<<<<<< HEAD
-=======
-import { useClient } from '@/composables/useClient';
 import { calcFromSeconds, calcToSeconds } from '@/helpers/utils';
->>>>>>> 761863bf
 
 const props = defineProps({
   spaceId: String,
@@ -33,14 +28,9 @@
 
 const auth = getInstance();
 const { t } = useI18n();
-const { notify } = useNotifications();
 const { copyToClipboard } = useCopy();
 const { web3 } = useWeb3();
-<<<<<<< HEAD
-=======
-const { send } = useClient();
 const notify = inject('notify');
->>>>>>> 761863bf
 
 const currentSettings = ref({});
 const currentTextRecord = ref('');
@@ -127,18 +117,12 @@
     if (form.value.filters.invalids) delete form.value.filters.invalids;
     loading.value = true;
     try {
-<<<<<<< HEAD
       const result = await client.space(auth.web3, web3Account.value, {
         space: props.spaceId,
         settings: JSON.stringify(form.value)
       });
       console.log('Result', result);
-      notify(t('notify.yourIsIn', ['settings']));
-=======
-      await send(props.spaceId, 'settings', form.value);
-      await props.loadExtentedSpaces([props.spaceId]);
       notify(['green', t('notify.saved')]);
->>>>>>> 761863bf
     } catch (e) {
       if (!e.code || e.code !== 4001) {
         console.log('Oops!', e);
