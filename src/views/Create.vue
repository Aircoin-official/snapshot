--- conflicted
+++ resolved
@@ -50,13 +50,10 @@
 const passValidation = ref([true]);
 
 const web3Account = computed(() => web3.value.account);
-<<<<<<< HEAD
-=======
-const space = computed(() => spaces.value[key]);
 const proposal = computed(() =>
   Object.assign(form.value, { choices: choices.value })
 );
->>>>>>> 20f82e14
+
 
 // Check if account passes space validation
 watchEffect(async () => {
