<script setup>
import { ref, watchEffect, computed, onMounted } from 'vue';
import { useRoute, useRouter } from 'vue-router';
import draggable from 'vuedraggable';
import { useI18n } from 'vue-i18n';
import getProvider from '@snapshot-labs/snapshot.js/src/utils/provider';
import { getBlockNumber } from '@snapshot-labs/snapshot.js/src/utils/web3';
import { getInstance } from '@snapshot-labs/lock/plugins/vue3';
import { useModal } from '@/composables/useModal';
import { useTerms } from '@/composables/useTerms';
import { PROPOSAL_QUERY } from '@/helpers/queries';
import validations from '@snapshot-labs/snapshot.js/src/validations';
import { clone } from '@/helpers/utils';
import client from '@/helpers/clientEIP712';
import { useDomain } from '@/composables/useDomain';
import { useApolloQuery } from '@/composables/useApolloQuery';
<<<<<<< HEAD
import { useNotifications } from '@/composables/useNotifications';

const route = useRoute();
const router = useRouter();
const { t } = useI18n();
const store = useStore();
const auth = getInstance();
const { domain } = useDomain();
const { notify } = useNotifications();
=======
import { useApp } from '@/composables/useApp';
import { useWeb3 } from '@/composables/useWeb3';
import { useClient } from '@/composables/useClient';

const route = useRoute();
const router = useRouter();
const auth = getInstance();
const { domain } = useDomain();
const { spaces } = useApp();
const { web3 } = useWeb3();
const { send } = useClient();
>>>>>>> fcf8584c

const key = route.params.key;
const from = route.params.from;

const loading = ref(false);
const choices = ref([]);
const blockNumber = ref(-1);
const bodyLimit = ref(1e4);
const form = ref({
  name: '',
  body: '',
  choices: [],
  start: 0,
  end: 0,
  snapshot: '',
  metadata: { plugins: {} },
  type: 'single-choice'
});
const modalOpen = ref(false);
const modalProposalPluginsOpen = ref(false);
const modalVotingTypeOpen = ref(false);
const selectedDate = ref('');
const counter = ref(0);
const nameForm = ref(null);
const passValidation = ref([true]);

const web3Account = computed(() => web3.value.account);
const space = computed(() => spaces.value[key]);

// Check if account passes space validation
watchEffect(async () => {
  if (web3Account.value && auth.isAuthenticated.value) {
    const validationName = space.value.validation?.name ?? 'basic';
    const validationParams = space.value.validation?.params ?? {};
    const isValid = await validations[validationName](
      web3Account.value,
      clone(space.value),
      '',
      clone(validationParams)
    );
    passValidation.value = [isValid, validationName];
    console.log('Pass validation?', isValid, validationName);
  }
});

const isValid = computed(() => {
  // const ts = (Date.now() / 1e3).toFixed();
  const isSafeSnapPluginValid = form.value.metadata.plugins?.safeSnap
    ? form.value.metadata.plugins.safeSnap.valid
    : true;

  return (
    !loading.value &&
    form.value.name &&
    form.value.body.length <= bodyLimit.value &&
    form.value.start &&
    // form.value.start >= ts &&
    form.value.end &&
    form.value.end > form.value.start &&
    form.value.snapshot &&
    form.value.snapshot > blockNumber.value / 2 &&
    choices.value.length >= 2 &&
    !choices.value.some(a => a.text === '') &&
    passValidation.value[0] &&
    isSafeSnapPluginValid &&
    !web3.value.authLoading
  );
});

function addChoice(num) {
  for (let i = 1; i <= num; i++) {
    counter.value++;
    choices.value.push({ key: counter.value, text: '' });
  }
}

function removeChoice(i) {
  choices.value.splice(i, 1);
}

function setDate(ts) {
  if (selectedDate.value) {
    form.value[selectedDate.value] = ts;
  }
}

async function handleSubmit() {
  loading.value = true;
  form.value.snapshot = parseInt(form.value.snapshot);
  form.value.choices = choices.value.map(choice => choice.text);
  let plugins = {};
  if (Object.keys(form.value.metadata?.plugins).length !== 0)
    plugins = form.value.metadata.plugins;

  try {
<<<<<<< HEAD
    const result = await client.proposal(auth.web3, web3Account.value, {
      space: space.value.key,
      type: form.value.type,
      title: form.value.name,
      body: form.value.body,
      choices: form.value.choices,
      start: form.value.start,
      end: form.value.end,
      snapshot: form.value.snapshot,
      network: space.value.network,
      strategies: JSON.stringify(space.value.strategies),
      plugins: JSON.stringify(plugins),
      metadata: JSON.stringify({})
    });
    console.log('Result', result);
    notify(t('notify.yourIsIn', ['proposal']));
=======
    const { ipfsHash } = await send(space.value.key, 'proposal', form.value);
>>>>>>> fcf8584c
    router.push({
      name: 'proposal',
      params: {
        key: key,
        id: result.id
      }
    });
  } catch (e) {
    if (!e.code || e.code !== 4001) {
      console.log('Oops!', e);
      const errorMessage = e?.error_description
        ? `Oops, ${e.error_description}`
        : t('notify.somethingWentWrong');
      notify(['red', errorMessage]);
    }
    loading.value = false;
  }
}

const { modalAccountOpen } = useModal();
const { modalTermsOpen, termsAccepted, acceptTerms } = useTerms(key);

function clickSubmit() {
  !web3Account.value
    ? (modalAccountOpen.value = true)
    : !termsAccepted.value && space.value.terms
    ? (modalTermsOpen.value = true)
    : handleSubmit();
}

const { apolloQuery, queryLoading } = useApolloQuery();

async function loadProposal() {
  const proposal = await apolloQuery(
    {
      query: PROPOSAL_QUERY,
      variables: {
        id: from
      }
    },
    'proposal'
  );

  form.value = {
    name: proposal.title,
    body: proposal.body,
    choices: proposal.choices,
    start: proposal.start,
    end: proposal.end,
    snapshot: proposal.snapshot,
    type: proposal.type
  };

  const { network, strategies, plugins } = proposal;
  form.value.metadata = { network, strategies, plugins };

  choices.value = proposal.choices.map((text, key) => ({
    key,
    text
  }));
}

onMounted(async () => {
  nameForm.value.focus();
  addChoice(2);
  blockNumber.value = await getBlockNumber(getProvider(space.value.network));
  form.value.snapshot = blockNumber.value;

  if (from) loadProposal();
});

const proposal = computed(() => {
  return { ...form, choices };
});
</script>

<template>
  <Layout v-bind="$attrs">
    <template #content-left>
      <div class="px-4 px-md-0 mb-3">
        <router-link
          :to="{ name: domain ? 'home' : 'proposals' }"
          class="text-color"
        >
          <Icon name="back" size="22" class="v-align-middle" />
          {{ space.name }}
        </router-link>
      </div>
      <Block v-if="passValidation[0] === false">
        <Icon name="warning" class="mr-1" />
        <span v-if="passValidation[1] === 'basic'">
          {{
            space.validation?.params.minScore || space?.filters.minScore
              ? $tc('create.validationWarning.basic.minScore', [
                  _n(space.filters.minScore),
                  space.symbol
                ])
              : $t('create.validationWarning.basic.member')
          }}
        </span>
        <span v-else>
          {{
            $t(
              space.validation.params.rules ||
                'create.validationWarning.customValidation'
            )
          }}
        </span>
      </Block>
      <div class="px-4 px-md-0">
        <div class="d-flex flex-column mb-6">
          <input
            v-model="form.name"
            maxlength="128"
            class="h1 mb-2 input"
            :placeholder="$t('create.question')"
            ref="nameForm"
          />
          <TextareaAutosize
            v-model="form.body"
            class="input pt-1"
            :placeholder="$t('create.content')"
          />
          <div class="mb-6">
            <p v-if="form.body.length > bodyLimit" class="text-red mt-4">
              -{{ _n(-(bodyLimit - form.body.length)) }}
            </p>
          </div>
          <div v-if="form.body">
            <h4 class="mb-4">{{ $t('create.preview') }}</h4>
            <UiMarkdown :body="form.body" />
          </div>
        </div>
      </div>
      <Block :title="$t('create.choices')">
        <div v-if="choices.length > 0" class="overflow-hidden mb-2">
          <draggable
            v-model="choices"
            :component-data="{ name: 'list' }"
            item-key="id"
          >
            <template #item="{ element, index }">
              <div class="d-flex mb-2">
                <UiButton class="d-flex width-full">
                  <span class="mr-4">{{ index + 1 }}</span>
                  <input
                    v-model="element.text"
                    class="input height-full flex-auto text-center"
                    maxlength="32"
                  />
                  <span @click="removeChoice(index)" class="ml-4">
                    <Icon name="close" size="12" />
                  </span>
                </UiButton>
              </div>
            </template>
          </draggable>
        </div>
        <UiButton @click="addChoice(1)" class="d-block width-full">
          {{ $t('create.addChoice') }}
        </UiButton>
      </Block>
      <PluginSafeSnapConfig
        v-if="space?.plugins?.safeSnap"
        :create="true"
        :proposal="proposal"
        :moduleAddress="space.plugins?.safeSnap?.address"
        :network="space.network"
        v-model="form.metadata.plugins.safeSnap"
      />
    </template>
    <template #sidebar-right>
      <Block
        :title="$t('actions')"
        :icon="
          space.plugins && Object.keys(space.plugins).length > 0
            ? 'stars'
            : undefined
        "
        @submit="modalProposalPluginsOpen = true"
      >
        <div class="mb-2">
          <UiButton class="width-full mb-2" @click="modalVotingTypeOpen = true">
            <span>{{ $t(`voting.${form.type}`) }}</span>
          </UiButton>
          <UiButton
            @click="(modalOpen = true), (selectedDate = 'start')"
            class="width-full mb-2"
          >
            <span v-if="!form.start">{{ $t('create.startDate') }}</span>
            <span v-else v-text="$d(form.start * 1e3, 'short', 'en-US')" />
          </UiButton>
          <UiButton
            @click="(modalOpen = true), (selectedDate = 'end')"
            class="width-full mb-2"
          >
            <span v-if="!form.end">{{ $t('create.endDate') }}</span>
            <span v-else v-text="$d(form.end * 1e3, 'short', 'en-US')" />
          </UiButton>
          <UiButton class="width-full mb-2">
            <input
              v-model="form.snapshot"
              type="number"
              class="input width-full text-center"
              :placeholder="$t('create.snapshotBlock')"
            />
          </UiButton>
        </div>
        <UiButton
          @click="clickSubmit"
          :disabled="!isValid"
          :loading="loading || queryLoading"
          class="d-block width-full button--submit"
        >
          {{ $t('create.publish') }}
        </UiButton>
      </Block>
    </template>
  </Layout>
  <teleport to="#modal">
    <ModalSelectDate
      :value="form[selectedDate]"
      :selectedDate="selectedDate"
      :open="modalOpen"
      @close="modalOpen = false"
      @input="setDate"
    />
    <ModalProposalPlugins
      :space="space"
      :proposal="proposal"
      v-model="form.metadata.plugins"
      :open="modalProposalPluginsOpen"
      @close="modalProposalPluginsOpen = false"
    />
    <ModalTerms
      :open="modalTermsOpen"
      :space="space"
      @close="modalTermsOpen = false"
      @accept="acceptTerms(), handleSubmit()"
    />

    <ModalVotingType
      :open="modalVotingTypeOpen"
      @close="modalVotingTypeOpen = false"
      v-model="form.type"
    />
  </teleport>
</template>

<style>
.list-leave-active,
.list-enter-active {
  transition: all 0.3s;
}
.list-move {
  transition: transform 0.3s;
}
.list-enter,
.list-leave-to {
  opacity: 0;
}
</style><|MERGE_RESOLUTION|>--- conflicted
+++ resolved
@@ -14,29 +14,18 @@
 import client from '@/helpers/clientEIP712';
 import { useDomain } from '@/composables/useDomain';
 import { useApolloQuery } from '@/composables/useApolloQuery';
-<<<<<<< HEAD
 import { useNotifications } from '@/composables/useNotifications';
+import { useApp } from '@/composables/useApp';
+import { useWeb3 } from '@/composables/useWeb3';
 
 const route = useRoute();
 const router = useRouter();
 const { t } = useI18n();
-const store = useStore();
 const auth = getInstance();
 const { domain } = useDomain();
 const { notify } = useNotifications();
-=======
-import { useApp } from '@/composables/useApp';
-import { useWeb3 } from '@/composables/useWeb3';
-import { useClient } from '@/composables/useClient';
-
-const route = useRoute();
-const router = useRouter();
-const auth = getInstance();
-const { domain } = useDomain();
 const { spaces } = useApp();
 const { web3 } = useWeb3();
-const { send } = useClient();
->>>>>>> fcf8584c
 
 const key = route.params.key;
 const from = route.params.from;
@@ -132,7 +121,6 @@
     plugins = form.value.metadata.plugins;
 
   try {
-<<<<<<< HEAD
     const result = await client.proposal(auth.web3, web3Account.value, {
       space: space.value.key,
       type: form.value.type,
@@ -149,9 +137,6 @@
     });
     console.log('Result', result);
     notify(t('notify.yourIsIn', ['proposal']));
-=======
-    const { ipfsHash } = await send(space.value.key, 'proposal', form.value);
->>>>>>> fcf8584c
     router.push({
       name: 'proposal',
       params: {
