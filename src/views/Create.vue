--- conflicted
+++ resolved
@@ -183,25 +183,13 @@
 import { useTerms } from '@/composables/useTerms';
 import { useQuery, useResult } from '@vue/apollo-composable';
 import { PROPOSAL_QUERY } from '@/helpers/queries';
-import client from '@/helpers/clientEIP712';
 import validations from '@snapshot-labs/snapshot.js/src/validations';
 import { clone } from '@/helpers/utils';
-import { useI18n } from 'vue-i18n';
-
-<<<<<<< HEAD
-export default {
-  setup() {
-    const route = useRoute();
-    const router = useRouter();
-    const { t } = useI18n();
-    const store = useStore();
-    const auth = getInstance();
-=======
+
 const route = useRoute();
 const router = useRouter();
 const store = useStore();
 const auth = getInstance();
->>>>>>> 1f6351fe
 
 const key = route.params.key;
 const from = route.params.from;
@@ -288,51 +276,6 @@
   }
 }
 
-<<<<<<< HEAD
-    async function handleSubmit() {
-      loading.value = true;
-      form.value.snapshot = parseInt(form.value.snapshot);
-      form.value.choices = choices.value.map(choice => choice.text);
-      let plugins = {};
-      if (Object.keys(form.value.metadata?.plugins).length !== 0)
-        plugins = form.value.metadata.plugins;
-
-      try {
-        const result = await client.proposal(auth.web3, web3Account.value, {
-          space: space.value.key,
-          timestamp: ~~(Date.now() / 1e3),
-          type: form.value.type,
-          title: form.value.name,
-          body: form.value.body,
-          choices: form.value.choices,
-          start: form.value.start,
-          end: form.value.end,
-          snapshot: form.value.snapshot,
-          network: space.value.network,
-          strategies: JSON.stringify(space.value.strategies),
-          plugins: JSON.stringify(plugins),
-          metadata: JSON.stringify({})
-        });
-        console.log('Result', result);
-        store.dispatch('notify', t('notify.yourIsIn', ['proposal']));
-
-        router.push({
-          name: 'proposal',
-          params: {
-            key: key,
-            id: result.id
-          }
-        });
-      } catch (e) {
-        if (!e.code || e.code !== 4001) {
-          console.log('Oops!', e);
-          const errorMessage = e?.error_description
-            ? `Oops, ${e.error_description}`
-            : t('notify.somethingWentWrong');
-          store.dispatch('notify', ['red', errorMessage]);
-        }
-        loading.value = false;
-=======
 async function handleSubmit() {
   loading.value = true;
   form.value.snapshot = parseInt(form.value.snapshot);
@@ -350,7 +293,6 @@
       params: {
         key: key,
         id: ipfsHash
->>>>>>> 1f6351fe
       }
     });
   } catch (e) {
