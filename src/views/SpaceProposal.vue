--- conflicted
+++ resolved
@@ -10,7 +10,6 @@
 import client from '@/helpers/clientEIP712';
 import { useDomain } from '@/composables/useDomain';
 import { useSharing } from '@/composables/useSharing';
-import { useNotifications } from '@/composables/useNotifications';
 import { useWeb3 } from '@/composables/useWeb3';
 
 const props = defineProps({
@@ -25,14 +24,9 @@
 const { domain } = useDomain();
 const { t } = useI18n();
 const { web3 } = useWeb3();
-<<<<<<< HEAD
-const { notify } = useNotifications();
+const notify = inject('notify');
 
 const id = route.params.id;
-=======
-const { send } = useClient();
-const notify = inject('notify');
->>>>>>> 761863bf
 
 const modalOpen = ref(false);
 const selectedChoices = ref(null);
@@ -123,28 +117,14 @@
 async function deleteProposal() {
   dropdownLoading.value = true;
   try {
-<<<<<<< HEAD
     const result = await client.cancelProposal(auth.web3, web3Account.value, {
       space: props.space.id,
       proposal: id
     });
     console.log('Result', result);
-    notify(t('notify.proposalDeleted'));
+    notify(['green', t('notify.proposalDeleted')]);
     dropdownLoading.value = false;
     router.push({ name: 'spaceProposals' });
-=======
-    if (
-      await send(props.space.id, 'delete-proposal', {
-        proposal: id
-      })
-    ) {
-      notify(['green', t('notify.proposalDeleted')]);
-      dropdownLoading.value = false;
-      router.push({
-        name: 'spaceProposals'
-      });
-    }
->>>>>>> 761863bf
   } catch (e) {
     if (!e.code || e.code !== 4001) {
       console.log('Oops!', e);
