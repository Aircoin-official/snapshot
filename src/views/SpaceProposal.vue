<script setup>
import { ref, computed, watch, onMounted, inject } from 'vue';
import { useRoute, useRouter } from 'vue-router';
import { useI18n } from 'vue-i18n';
import {
  getProposal,
  getResults,
  getPower,
  getProposalVotes
} from '@/helpers/snapshot';
import { setPageTitle } from '@/helpers/utils';
import { useModal } from '@/composables/useModal';
import { useTerms } from '@/composables/useTerms';
import { useProfiles } from '@/composables/useProfiles';
import { useDomain } from '@/composables/useDomain';
import { useSharing } from '@/composables/useSharing';
import { useWeb3 } from '@/composables/useWeb3';
import { useClient } from '@/composables/useClient';
import { useApp } from '@/composables/useApp';
<<<<<<< HEAD
import { usePlugins } from '@/composables/usePlugins';
=======
import { useInfiniteLoader } from '@/composables/useInfiniteLoader';
import { useStore } from '@/composables/useStore';
>>>>>>> cabf3603

const props = defineProps({
  spaceId: String,
  space: Object,
  spaceLoading: Boolean
});

const route = useRoute();
const router = useRouter();
const { domain } = useDomain();
const { t } = useI18n();
const { web3, web3Account } = useWeb3();
const { send, clientLoading } = useClient();
const { getExplore } = useApp();
const { store } = useStore();
const notify = inject('notify');
const { getPluginComponent } = usePlugins();

const id = route.params.id;

const modalOpen = ref(false);
const selectedChoices = ref(null);
const loading = ref(true);
const loadedResults = ref(false);
const loadedVotes = ref(false);
const proposal = ref({});
const votes = ref([]);
const userVote = ref([]);
const results = ref({});
const totalScore = ref(0);
const scores = ref([]);
const modalStrategiesOpen = ref(false);

const isCreator = computed(() => proposal.value.author === web3Account.value);
const loaded = computed(() => !props.spaceLoading && !loading.value);
const isAdmin = computed(() => {
  const admins = (props.space.admins || []).map(admin => admin.toLowerCase());
  return admins.includes(web3Account.value?.toLowerCase());
});
const strategies = computed(
  () => proposal.value.strategies ?? props.space.strategies
);
const symbols = computed(() =>
  strategies.value.map(strategy => strategy.params.symbol)
);
const threeDotItems = computed(() => {
  const items = [{ text: t('duplicateProposal'), action: 'duplicate' }];
  if (isAdmin.value || isCreator.value)
    items.push({ text: t('deleteProposal'), action: 'delete' });
  return items;
});

const safeSnapInput = computed({
  get: () => proposal.value?.plugins?.safeSnap,
  set: value => (proposal.value.plugins.safeSnap = value)
});

const browserHasHistory = computed(() => window.history.state.back);

const { modalAccountOpen } = useModal();
const { modalTermsOpen, termsAccepted, acceptTerms } = useTerms(props.spaceId);

function clickVote() {
  !web3.value.account
    ? (modalAccountOpen.value = true)
    : !termsAccepted.value && props.space.terms
    ? (modalTermsOpen.value = true)
    : (modalOpen.value = true);
}

async function loadProposal() {
  proposal.value = await getProposal(id);
  // Redirect to proposal spaceId if it doesn't match route key
  if (
    route.name === 'spaceProposal' &&
    props.spaceId !== proposal.value.space.id
  ) {
    router.push({ name: 'error-404' });
  }

  loading.value = false;
  if (loaded.value) loadResults();
}

function formatProposalVotes(votes) {
  return votes.map(vote => {
    vote.balance = vote.vp;
    vote.scores = vote.vp_by_strategy;
    return vote;
  });
}

async function loadResults() {
  if (proposal.value.scores_state === 'final') {
    results.value = {
      resultsByVoteBalance: proposal.value.scores,
      resultsByStrategyScore: proposal.value.scores_by_strategy,
      sumOfResultsBalance: proposal.value.scores_total
    };
    loadedResults.value = true;
    const [userVotesRes, votesRes] = await Promise.all([
      await getProposalVotes(id, {
        first: 1,
        voter: web3Account.value
      }),
      await getProposalVotes(id, {
        first: 10
      })
    ]);
    userVote.value = formatProposalVotes(userVotesRes);
    votes.value = formatProposalVotes(votesRes);
    loadedVotes.value = true;
  } else {
    const votesTmp = await getProposalVotes(id);
    const resultsObj = await getResults(props.space, proposal.value, votesTmp);
    results.value = resultsObj.results;
    loadedResults.value = true;
    votes.value = resultsObj.votes;
    loadedVotes.value = true;
  }
}

const { loadBy, loadingMore, loadMore } = useInfiniteLoader(10);

async function loadMoreVotes() {
  const votesObj = await getProposalVotes(id, {
    first: loadBy,
    skip: votes.value.length
  });
  votes.value = votes.value.concat(formatProposalVotes(votesObj));
}

async function loadPower() {
  if (
    !web3Account.value ||
    !proposal.value.author ||
    proposal.value.state === 'closed'
  )
    return;
  const response = await getPower(
    props.space,
    web3Account.value,
    proposal.value
  );
  totalScore.value = response.totalScore;
  scores.value = response.scores;
}

async function deleteProposal() {
  const result = await send(props.space, 'delete-proposal', {
    proposal: proposal.value
  });
  console.log('Result', result);
  if (result.id) {
    getExplore();
    store.space.proposals = [];
    notify(['green', t('notify.proposalDeleted')]);
    router.push({ name: 'spaceProposals' });
  }
}

const {
  shareToTwitter,
  shareToFacebook,
  shareToClipboard,
  startShare,
  sharingIsSupported,
  sharingItems
} = useSharing();

function selectFromThreedotDropdown(e) {
  if (e === 'delete') deleteProposal();
  if (e === 'duplicate')
    router.push({
      name: 'spaceCreate',
      params: {
        key: proposal.value.space.id,
        from: proposal.value.id
      }
    });
}

function selectFromShareDropdown(e) {
  if (e === 'shareToTwitter')
    shareToTwitter(props.space, proposal.value, window);
  else if (e === 'shareToFacebook')
    shareToFacebook(props.space, proposal.value, window);
  else if (e === 'shareToClipboard')
    shareToClipboard(props.space, proposal.value);
}

const { profiles, loadProfiles } = useProfiles();

watch(proposal, () => {
  loadProfiles([proposal.value.author]);
});

watch(web3Account, (val, prev) => {
  if (val?.toLowerCase() !== prev) loadPower();
  const choice = route.query.choice;
  if (proposal.value && choice) {
    selectedChoices.value = parseInt(choice);
    clickVote();
  }
});

watch([loaded, web3Account], () => {
  if (web3.value.authLoading && !web3Account.value) return;
  if (!loaded.value) return;
  loadResults();
  loadPower();
});

onMounted(async () => {
  await loadProposal();
  setPageTitle('page.title.space.proposal', {
    proposal: proposal.value.title,
    space: props.space.name
  });
  const choice = route.query.choice;
  if (proposal.value.type === 'approval') selectedChoices.value = [];
  if (web3Account.value && choice) {
    selectedChoices.value = parseInt(choice);
    clickVote();
  }
});
</script>

<template>
  <Layout v-bind="$attrs">
    <template #content-left>
      <div class="px-4 md:px-0 mb-3">
        <a
          class="text-color"
          @click="
            browserHasHistory
              ? $router.go(-1)
              : $router.push(
                  domain ? { path: '/' } : { name: 'spaceProposals' }
                )
          "
        >
          <Icon name="back" size="22" class="!align-middle" />
          {{ browserHasHistory ? $t('back') : space.name }}
        </a>
      </div>
      <div class="px-4 md:px-0">
        <template v-if="loaded">
          <h1 v-text="proposal.title" class="mb-2" />
          <div class="mb-4">
            <UiState :state="proposal.state" class="inline-block" />
            <UiDropdown
              top="2.5rem"
              right="1.5rem"
              class="float-right mr-2"
              @select="selectFromShareDropdown"
              @clickedNoDropdown="startShare(space, proposal)"
              :items="sharingItems"
              :hideDropdown="sharingIsSupported"
            >
              <div class="pr-1 select-none">
                <Icon name="upload" size="25" class="!align-text-bottom" />
                Share
              </div>
            </UiDropdown>
            <UiDropdown
              top="2.5rem"
              right="1.3rem"
              class="float-right mr-2"
              @select="selectFromThreedotDropdown"
              :items="threeDotItems"
            >
              <div class="pr-3">
                <UiLoading v-if="clientLoading" />
                <Icon v-else name="threedots" size="25" />
              </div>
            </UiDropdown>
          </div>
          <UiMarkdown :body="proposal.body" class="mb-6" />
        </template>
        <PageLoading v-else />
      </div>
      <BlockCastVote
        v-if="loaded && proposal.state === 'active'"
        :proposal="proposal"
        v-model="selectedChoices"
        @open="modalOpen = true"
        @clickVote="clickVote"
      />
      <BlockVotes
        @loadVotes="loadMore(loadMoreVotes)"
        v-if="loaded"
        :loaded="loadedVotes"
        :space="space"
        :proposal="proposal"
        :votes="votes"
        :strategies="strategies"
        :userVote="userVote"
        :loadingMore="loadingMore"
      />
      <div v-if="loaded && proposal.plugins">
        <component
          v-for="plugin in Object.keys(proposal.plugins)"
          :is="getPluginComponent(plugin, 'Content')"
          :proposal="proposal"
        />
      </div>
      <ProposalPluginsContent
        v-model:safeSnapInput="safeSnapInput"
        :id="id"
        :space="space"
        :proposal="proposal"
        :votes="votes"
        :loadedResults="loadedResults"
      />
    </template>
    <template #sidebar-right v-if="loaded">
      <Block :title="$t('information')">
        <div class="space-y-1">
          <div>
            <b>{{ $t('strategies') }}</b>
            <span
              @click="modalStrategiesOpen = true"
              class="float-right link-color a"
            >
              <span v-for="(symbol, symbolIndex) of symbols" :key="symbol">
                <span
                  v-tippy="{
                    content: symbol
                  }"
                >
                  <Token :space="space" :symbolIndex="symbolIndex" />
                </span>
                <span
                  v-show="symbolIndex !== symbols.length - 1"
                  class="ml-1"
                />
              </span>
            </span>
          </div>
          <div>
            <b>{{ $t('author') }}</b>
            <User
              :address="proposal.author"
              :profile="profiles[proposal.author]"
              :space="space"
              :proposal="proposal"
              class="float-right"
            />
          </div>
          <div>
            <b>IPFS</b>
            <a
              :href="_getUrl(proposal.ipfs)"
              target="_blank"
              class="float-right"
            >
              #{{ proposal.ipfs.slice(0, 7) }}
              <Icon name="external-link" class="ml-1" />
            </a>
          </div>
          <div>
            <b>{{ $t('proposal.votingSystem') }}</b>
            <span class="float-right link-color">
              {{ $t(`voting.${proposal.type}`) }}
            </span>
          </div>
          <div>
            <b>{{ $t('proposal.startDate') }}</b>
            <span
              v-text="$d(proposal.start * 1e3, 'short', 'en-US')"
              v-tippy="{
                content: _ms(proposal.start)
              }"
              class="float-right link-color"
            />
          </div>
          <div>
            <b>{{ $t('proposal.endDate') }}</b>
            <span
              v-text="$d(proposal.end * 1e3, 'short', 'en-US')"
              v-tippy="{
                content: _ms(proposal.end)
              }"
              class="link-color float-right"
            />
          </div>
          <div>
            <b>{{ $t('snapshot') }}</b>
            <a
              :href="_explorer(proposal.network, proposal.snapshot, 'block')"
              target="_blank"
              class="float-right"
            >
              {{ _n(proposal.snapshot, '0,0') }}
              <Icon name="external-link" class="ml-1" />
            </a>
          </div>
        </div>
      </Block>
      <BlockResults
        :id="id"
        :loaded="loadedResults"
        :space="space"
        :proposal="proposal"
        :results="results"
        :votes="votes"
        :strategies="strategies"
      />
      <ProposalPluginsSidebar
        v-if="loadedResults"
        :id="id"
        :space="space"
        :proposal="proposal"
        :results="results"
        :votes="votes"
        :strategies="strategies"
        :loadedResults="loadedResults"
      />
    </template>
  </Layout>
  <teleport to="#modal">
    <ModalConfirm
      v-if="loaded"
      :open="modalOpen"
      @close="modalOpen = false"
      @reload="loadProposal"
      :space="space"
      :proposal="proposal"
      :id="id"
      :selectedChoices="selectedChoices"
      :totalScore="totalScore"
      :scores="scores"
      :snapshot="proposal.snapshot"
      :strategies="strategies"
    />
    <ModalStrategies
      :open="modalStrategiesOpen"
      @close="modalStrategiesOpen = false"
      :proposal="proposal"
      :strategies="strategies"
    />
    <ModalTerms
      :open="modalTermsOpen"
      :space="space"
      @close="modalTermsOpen = false"
      @accept="acceptTerms(), (modalOpen = true)"
    />
  </teleport>
</template><|MERGE_RESOLUTION|>--- conflicted
+++ resolved
@@ -17,12 +17,9 @@
 import { useWeb3 } from '@/composables/useWeb3';
 import { useClient } from '@/composables/useClient';
 import { useApp } from '@/composables/useApp';
-<<<<<<< HEAD
 import { usePlugins } from '@/composables/usePlugins';
-=======
 import { useInfiniteLoader } from '@/composables/useInfiniteLoader';
 import { useStore } from '@/composables/useStore';
->>>>>>> cabf3603
 
 const props = defineProps({
   spaceId: String,
