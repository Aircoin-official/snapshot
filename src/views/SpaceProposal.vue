<script setup>
import { ref, computed, watch, onMounted, inject } from 'vue';
import { useRoute, useRouter } from 'vue-router';
import { useI18n } from 'vue-i18n';
import { getProposal, getResults, getPower } from '@/helpers/snapshot';
import { useModal } from '@/composables/useModal';
import { useTerms } from '@/composables/useTerms';
import { useProfiles } from '@/composables/useProfiles';
import { useDomain } from '@/composables/useDomain';
import { useSharing } from '@/composables/useSharing';
import { useWeb3 } from '@/composables/useWeb3';
import { useClient } from '@/composables/useClient';
import { useApp } from '@/composables/useApp';

const props = defineProps({
  spaceId: String,
  space: Object,
  spaceLoading: Boolean
});

const route = useRoute();
const router = useRouter();
const { domain } = useDomain();
const { t } = useI18n();
const { web3 } = useWeb3();
const { send, clientLoading } = useClient();
const { getExplore } = useApp();
const notify = inject('notify');

const modalOpen = ref(false);
const selectedChoices = ref(null);
const loading = ref(true);
const loadedResults = ref(false);
const proposal = ref({});
const votes = ref([]);
const results = ref({});
const totalScore = ref(0);
const scores = ref([]);
const modalStrategiesOpen = ref(false);
const proposalObj = ref({});

const web3Account = computed(() => web3.value.account);
const isCreator = computed(() => proposal.value.author === web3Account.value);
const loaded = computed(() => !props.spaceLoading && !loading.value);
const isAdmin = computed(() => {
  const admins = (props.space.admins || []).map(admin => admin.toLowerCase());
  return admins.includes(web3Account.value?.toLowerCase());
});
const strategies = computed(
  () => proposal.value.strategies ?? props.space.strategies
);
const symbols = computed(() =>
  strategies.value.map(strategy => strategy.params.symbol)
);
const threeDotItems = computed(() => {
  const items = [{ text: t('duplicateProposal'), action: 'duplicate' }];
  if (isAdmin.value || isCreator.value)
    items.push({ text: t('deleteProposal'), action: 'delete' });
  return items;
});

const safeSnapInput = computed({
  get: () => proposal.value?.plugins?.safeSnap,
  set: value => (proposal.value.plugins.safeSnap = value)
});

const { modalAccountOpen } = useModal();
const { modalTermsOpen, termsAccepted, acceptTerms } = useTerms(props.spaceId);

function clickVote() {
  !web3.value.account
    ? (modalAccountOpen.value = true)
    : !termsAccepted.value && props.space.terms
    ? (modalTermsOpen.value = true)
    : (modalOpen.value = true);
}

async function loadProposal() {
  proposalObj.value = await getProposal(route.params.id);
  proposal.value = proposalObj.value.proposal;
  // Redirect to proposal spaceId if it doesn't match route key
  if (
    route.name === 'spaceProposal' &&
    props.spaceId !== proposal.value.space.id
  ) {
    router.push({ name: 'error-404' });
  }

  loading.value = false;
  if (loaded.value) loadResults();
}

async function loadResults() {
  const resultsObj = await getResults(
    props.space,
    proposalObj.value.proposal,
    proposalObj.value.votes
  );
  results.value = resultsObj.results;
  votes.value = resultsObj.votes;
  loadedResults.value = true;
}

async function loadPower() {
  if (!web3Account.value || !proposal.value.author) return;
  const response = await getPower(
    props.space,
    web3Account.value,
    proposal.value
  );
  totalScore.value = response.totalScore;
  scores.value = response.scores;
}

async function deleteProposal() {
  const result = await send(props.space, 'delete-proposal', {
    proposal: proposal.value
  });
  console.log('Result', result);
  if (result.id) {
    getExplore();
    notify(['green', t('notify.proposalDeleted')]);
    router.push({ name: 'spaceProposals' });
  }
}

const {
  shareToTwitter,
  shareToFacebook,
  shareToClipboard,
  startShare,
  sharingIsSupported,
  sharingItems
} = useSharing();

function selectFromThreedotDropdown(e) {
  if (e === 'delete') deleteProposal();
  if (e === 'duplicate')
    router.push({
      name: 'spaceCreate',
      params: {
        key: proposal.value.space.id,
        from: proposal.value.id
      }
    });
}

function selectFromShareDropdown(e) {
  if (e === 'shareToTwitter')
    shareToTwitter(props.space, proposal.value, window);
  else if (e === 'shareToFacebook')
    shareToFacebook(props.space, proposal.value, window);
  else if (e === 'shareToClipboard')
    shareToClipboard(props.space, proposal.value);
}

const { profiles, updateAddressArray } = useProfiles();

watch(proposal, () => {
  updateAddressArray([proposal.value.author]);
});

watch(web3Account, (val, prev) => {
  if (val?.toLowerCase() !== prev) loadPower();
  const choice = route.query.choice;
  if (proposal.value && choice) {
    selectedChoices.value = parseInt(choice);
    clickVote();
  }
});

watch(loaded, () => {
  if (loaded.value) {
    loadResults();
    loadPower();
  }
});

onMounted(async () => {
  await loadProposal();
  const choice = route.query.choice;
  if (web3Account.value && choice) {
    selectedChoices.value = parseInt(choice);
    clickVote();
  }
});
</script>

<template>
  <Layout v-bind="$attrs">
    <template #content-left>
      <div class="px-4 md:px-0 mb-3">
        <router-link
          :to="domain ? { path: '/' } : { name: 'spaceProposals' }"
          class="text-color"
        >
          <Icon name="back" size="22" class="!align-middle" />
          {{ space.name }}
        </router-link>
      </div>
      <div class="px-4 md:px-0">
        <template v-if="loaded">
          <h1 v-text="proposal.title" class="mb-2" />
          <div class="mb-4 flex items-center justify-between">
            <UiState :state="proposal.state" class="inline-block" />
<<<<<<< HEAD
            <div class="flex items-center">
              <UiDropdown
                top="2.5rem"
                right="1.3rem"
                class="mr-2"
                @select="selectFromThreedotDropdown"
                :items="threeDotItems"
              >
                <div class="pr-3 flex items-center">
                  <UiLoading v-if="dropdownLoading" />
                  <Icon v-else name="threedots" size="25" />
                </div>
              </UiDropdown>
              <UiDropdown
                top="2.5rem"
                right="1.5rem"
                class="mr-2"
                @select="selectFromShareDropdown"
                @clickedNoDropdown="startShare(space, proposal)"
                :items="sharingItems"
                :hideDropdown="sharingIsSupported"
              >
                <div class="pr-1 select-none flex items-center">
                  <Icon name="upload" size="25" class="mr-1" />
                  {{ $t('share') }}
                </div>
              </UiDropdown>
            </div>
=======
            <UiDropdown
              top="2.5rem"
              right="1.5rem"
              class="float-right mr-2"
              @select="selectFromShareDropdown"
              @clickedNoDropdown="startShare(space, proposal)"
              :items="sharingItems"
              :hideDropdown="sharingIsSupported"
            >
              <div class="pr-1 select-none">
                <Icon name="upload" size="25" class="!align-text-bottom" />
                Share
              </div>
            </UiDropdown>
            <UiDropdown
              top="2.5rem"
              right="1.3rem"
              class="float-right mr-2"
              @select="selectFromThreedotDropdown"
              :items="threeDotItems"
            >
              <div class="pr-3">
                <UiLoading v-if="clientLoading" />
                <Icon v-else name="threedots" size="25" />
              </div>
            </UiDropdown>
>>>>>>> 93525bec
          </div>
          <UiMarkdown :body="proposal.body" class="mb-6" />
        </template>
        <PageLoading v-else />
      </div>
      <BlockCastVote
        v-if="loaded && proposal.state === 'active'"
        :proposal="proposal"
        v-model="selectedChoices"
        @open="modalOpen = true"
        @clickVote="clickVote"
      />
      <BlockVotes
        v-if="loaded"
        :loaded="loadedResults"
        :space="space"
        :proposal="proposal"
        :votes="votes"
        :strategies="strategies"
      />
      <ProposalPluginsContent
        v-model:safeSnapInput="safeSnapInput"
        :id="id"
        :space="space"
        :proposal="proposal"
        :loadedResults="loadedResults"
      />
    </template>
    <template #sidebar-right v-if="loaded">
      <Block :title="$t('information')">
        <div class="mb-1">
          <b>{{ $t('strategies') }}</b>
          <span
            @click="modalStrategiesOpen = true"
            class="float-right link-color a"
          >
            <span v-for="(symbol, symbolIndex) of symbols" :key="symbol">
              <span
                v-tippy="{
                  content: symbol
                }"
              >
                <Token :space="space" :symbolIndex="symbolIndex" />
              </span>
              <span v-show="symbolIndex !== symbols.length - 1" class="ml-1" />
            </span>
          </span>
        </div>
        <div class="mb-1">
          <b>{{ $t('author') }}</b>
          <User
            :address="proposal.author"
            :profile="profiles[proposal.author]"
            :space="space"
            class="float-right"
          />
        </div>
        <div class="mb-1">
          <b>IPFS</b>
          <a :href="_getUrl(proposal.ipfs)" target="_blank" class="float-right">
            #{{ proposal.ipfs.slice(0, 7) }}
            <Icon name="external-link" class="ml-1" />
          </a>
        </div>
        <div class="mb-1">
          <b>{{ $t('proposal.votingSystem') }}</b>
          <span class="float-right link-color">
            {{ $t(`voting.${proposal.type}`) }}
          </span>
        </div>
        <div>
          <div class="mb-1">
            <b>{{ $t('proposal.startDate') }}</b>
            <span
              v-text="$d(proposal.start * 1e3, 'short', 'en-US')"
              v-tippy="{
                content: _ms(proposal.start)
              }"
              class="float-right link-color"
            />
          </div>
          <div class="mb-1">
            <b>{{ $t('proposal.endDate') }}</b>
            <span
              v-text="$d(proposal.end * 1e3, 'short', 'en-US')"
              v-tippy="{
                content: _ms(proposal.end)
              }"
              class="link-color float-right"
            />
          </div>
          <div class="mb-1">
            <b>{{ $t('snapshot') }}</b>
            <a
              :href="_explorer(space.network, proposal.snapshot, 'block')"
              target="_blank"
              class="float-right"
            >
              {{ _n(proposal.snapshot, '0,0') }}
              <Icon name="external-link" class="ml-1" />
            </a>
          </div>
        </div>
      </Block>
      <BlockResults
        :id="id"
        :loaded="loadedResults"
        :space="space"
        :proposal="proposal"
        :results="results"
        :votes="votes"
        :strategies="strategies"
      />
      <ProposalPluginsSidebar
        v-if="loadedResults"
        :id="id"
        :space="space"
        :proposal="proposal"
        :results="results"
        :votes="votes"
        :strategies="strategies"
        :loadedResults="loadedResults"
      />
    </template>
  </Layout>
  <teleport to="#modal">
    <ModalConfirm
      v-if="loaded"
      :open="modalOpen"
      @close="modalOpen = false"
      @reload="loadProposal"
      :space="space"
      :proposal="proposal"
      :id="id"
      :selectedChoices="selectedChoices"
      :totalScore="totalScore"
      :scores="scores"
      :snapshot="proposal.snapshot"
      :strategies="strategies"
    />
    <ModalStrategies
      :open="modalStrategiesOpen"
      @close="modalStrategiesOpen = false"
      :space="space"
      :strategies="strategies"
    />
    <ModalTerms
      :open="modalTermsOpen"
      :space="space"
      @close="modalTermsOpen = false"
      @accept="acceptTerms(), (modalOpen = true)"
    />
  </teleport>
</template><|MERGE_RESOLUTION|>--- conflicted
+++ resolved
@@ -203,7 +203,6 @@
           <h1 v-text="proposal.title" class="mb-2" />
           <div class="mb-4 flex items-center justify-between">
             <UiState :state="proposal.state" class="inline-block" />
-<<<<<<< HEAD
             <div class="flex items-center">
               <UiDropdown
                 top="2.5rem"
@@ -213,7 +212,7 @@
                 :items="threeDotItems"
               >
                 <div class="pr-3 flex items-center">
-                  <UiLoading v-if="dropdownLoading" />
+                  <UiLoading v-if="clientLoading" />
                   <Icon v-else name="threedots" size="25" />
                 </div>
               </UiDropdown>
@@ -232,34 +231,6 @@
                 </div>
               </UiDropdown>
             </div>
-=======
-            <UiDropdown
-              top="2.5rem"
-              right="1.5rem"
-              class="float-right mr-2"
-              @select="selectFromShareDropdown"
-              @clickedNoDropdown="startShare(space, proposal)"
-              :items="sharingItems"
-              :hideDropdown="sharingIsSupported"
-            >
-              <div class="pr-1 select-none">
-                <Icon name="upload" size="25" class="!align-text-bottom" />
-                Share
-              </div>
-            </UiDropdown>
-            <UiDropdown
-              top="2.5rem"
-              right="1.3rem"
-              class="float-right mr-2"
-              @select="selectFromThreedotDropdown"
-              :items="threeDotItems"
-            >
-              <div class="pr-3">
-                <UiLoading v-if="clientLoading" />
-                <Icon v-else name="threedots" size="25" />
-              </div>
-            </UiDropdown>
->>>>>>> 93525bec
           </div>
           <UiMarkdown :body="proposal.body" class="mb-6" />
         </template>
