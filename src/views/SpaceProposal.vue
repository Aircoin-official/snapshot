<script setup>
import { ref, computed, watch, onMounted, inject } from 'vue';
import { useRoute, useRouter } from 'vue-router';
import { useI18n } from 'vue-i18n';
import {
  getProposal,
  getResults,
  getPower,
  getProposalVotes
} from '@/helpers/snapshot';
<<<<<<< HEAD
import { setPageTitle } from '@/helpers/utils';
import { relativeTimeFromTimestamp } from '@/helpers/datetime';
=======
import { setPageTitle, explorerUrl, ms, n, getIpfsUrl } from '@/helpers/utils';
>>>>>>> acaf3ce8
import { useModal } from '@/composables/useModal';
import { useTerms } from '@/composables/useTerms';
import { useProfiles } from '@/composables/useProfiles';
import { useDomain } from '@/composables/useDomain';
import { useSharing } from '@/composables/useSharing';
import { useWeb3 } from '@/composables/useWeb3';
import { useClient } from '@/composables/useClient';
import { useApp } from '@/composables/useApp';
import { useInfiniteLoader } from '@/composables/useInfiniteLoader';
import { useStore } from '@/composables/useStore';

const props = defineProps({
  spaceId: String,
  space: Object,
  spaceLoading: Boolean
});

const route = useRoute();
const router = useRouter();
const { domain } = useDomain();
const { t } = useI18n();
const { web3, web3Account } = useWeb3();
const { send, clientLoading } = useClient();
const { getExplore } = useApp();
const { store } = useStore();
const notify = inject('notify');

const id = route.params.id;

const modalOpen = ref(false);
const selectedChoices = ref(null);
const loading = ref(true);
const loadedResults = ref(false);
const loadedVotes = ref(false);
const proposal = ref({});
const votes = ref([]);
const userVote = ref([]);
const results = ref({});
const totalScore = ref(0);
const scores = ref([]);
const modalStrategiesOpen = ref(false);

const isCreator = computed(() => proposal.value.author === web3Account.value);
const loaded = computed(() => !props.spaceLoading && !loading.value);
const isAdmin = computed(() => {
  const admins = (props.space.admins || []).map(admin => admin.toLowerCase());
  return admins.includes(web3Account.value?.toLowerCase());
});
const strategies = computed(
  () => proposal.value.strategies ?? props.space.strategies
);
const symbols = computed(() =>
  strategies.value.map(strategy => strategy.params.symbol)
);
const threeDotItems = computed(() => {
  const items = [{ text: t('duplicateProposal'), action: 'duplicate' }];
  if (isAdmin.value || isCreator.value)
    items.push({ text: t('deleteProposal'), action: 'delete' });
  return items;
});

const safeSnapInput = computed({
  get: () => proposal.value?.plugins?.safeSnap,
  set: value => (proposal.value.plugins.safeSnap = value)
});

const browserHasHistory = computed(() => window.history.state.back);

const { modalAccountOpen } = useModal();
const { modalTermsOpen, termsAccepted, acceptTerms } = useTerms(props.spaceId);

function clickVote() {
  !web3.value.account
    ? (modalAccountOpen.value = true)
    : !termsAccepted.value && props.space.terms
    ? (modalTermsOpen.value = true)
    : (modalOpen.value = true);
}

async function loadProposal() {
  proposal.value = await getProposal(id);
  // Redirect to proposal spaceId if it doesn't match route key
  if (
    route.name === 'spaceProposal' &&
    props.spaceId !== proposal.value.space.id
  ) {
    router.push({ name: 'error-404' });
  }

  loading.value = false;
  if (loaded.value) loadResults();
}

function formatProposalVotes(votes) {
  return votes.map(vote => {
    vote.balance = vote.vp;
    vote.scores = vote.vp_by_strategy;
    return vote;
  });
}

async function loadResults() {
  if (proposal.value.scores_state === 'final') {
    results.value = {
      resultsByVoteBalance: proposal.value.scores,
      resultsByStrategyScore: proposal.value.scores_by_strategy,
      sumOfResultsBalance: proposal.value.scores_total
    };
    loadedResults.value = true;
    const [userVotesRes, votesRes] = await Promise.all([
      await getProposalVotes(id, {
        first: 1,
        voter: web3Account.value
      }),
      await getProposalVotes(id, {
        first: 10
      })
    ]);
    userVote.value = formatProposalVotes(userVotesRes);
    votes.value = formatProposalVotes(votesRes);
    loadedVotes.value = true;
  } else {
    const votesTmp = await getProposalVotes(id);
    const resultsObj = await getResults(props.space, proposal.value, votesTmp);
    results.value = resultsObj.results;
    loadedResults.value = true;
    votes.value = resultsObj.votes;
    loadedVotes.value = true;
  }
}

const { loadBy, loadingMore, loadMore } = useInfiniteLoader(10);

async function loadMoreVotes() {
  const votesObj = await getProposalVotes(id, {
    first: loadBy,
    skip: votes.value.length
  });
  votes.value = votes.value.concat(formatProposalVotes(votesObj));
}

async function loadPower() {
  if (
    !web3Account.value ||
    !proposal.value.author ||
    proposal.value.state === 'closed'
  )
    return;
  const response = await getPower(
    props.space,
    web3Account.value,
    proposal.value
  );
  totalScore.value = response.totalScore;
  scores.value = response.scores;
}

async function deleteProposal() {
  const result = await send(props.space, 'delete-proposal', {
    proposal: proposal.value
  });
  console.log('Result', result);
  if (result.id) {
    getExplore();
    store.space.proposals = [];
    notify(['green', t('notify.proposalDeleted')]);
    router.push({ name: 'spaceProposals' });
  }
}

const {
  shareToTwitter,
  shareToFacebook,
  shareToClipboard,
  startShare,
  sharingIsSupported,
  sharingItems
} = useSharing();

function selectFromThreedotDropdown(e) {
  if (e === 'delete') deleteProposal();
  if (e === 'duplicate')
    router.push({
      name: 'spaceCreate',
      params: {
        key: proposal.value.space.id,
        from: proposal.value.id
      }
    });
}

function selectFromShareDropdown(e) {
  if (e === 'shareToTwitter')
    shareToTwitter(props.space, proposal.value, window);
  else if (e === 'shareToFacebook')
    shareToFacebook(props.space, proposal.value, window);
  else if (e === 'shareToClipboard')
    shareToClipboard(props.space, proposal.value);
}

const { profiles, loadProfiles } = useProfiles();

watch(proposal, () => {
  loadProfiles([proposal.value.author]);
});

watch(web3Account, (val, prev) => {
  if (val?.toLowerCase() !== prev) loadPower();
  const choice = route.query.choice;
  if (proposal.value && choice) {
    selectedChoices.value = parseInt(choice);
    clickVote();
  }
});

watch([loaded, web3Account], () => {
  if (web3.value.authLoading && !web3Account.value) return;
  if (!loaded.value) return;
  loadResults();
  loadPower();
});

onMounted(async () => {
  await loadProposal();
  setPageTitle('page.title.space.proposal', {
    proposal: proposal.value.title,
    space: props.space.name
  });
  const choice = route.query.choice;
  if (proposal.value.type === 'approval') selectedChoices.value = [];
  if (web3Account.value && choice) {
    selectedChoices.value = parseInt(choice);
    clickVote();
  }
});
</script>

<template>
  <Layout v-bind="$attrs">
    <template #content-left>
      <div class="px-4 md:px-0 mb-3">
        <a
          class="text-color"
          @click="
            browserHasHistory
              ? $router.go(-1)
              : $router.push(
                  domain ? { path: '/' } : { name: 'spaceProposals' }
                )
          "
        >
          <Icon name="back" size="22" class="!align-middle" />
          {{ browserHasHistory ? $t('back') : space.name }}
        </a>
      </div>
      <div class="px-4 md:px-0">
        <template v-if="loaded">
          <h1 v-text="proposal.title" class="mb-2" />
          <div class="mb-4">
            <UiState :state="proposal.state" class="inline-block" />
            <UiDropdown
              top="2.5rem"
              right="1.5rem"
              class="float-right mr-2"
              @select="selectFromShareDropdown"
              @clickedNoDropdown="startShare(space, proposal)"
              :items="sharingItems"
              :hideDropdown="sharingIsSupported"
            >
              <div class="pr-1 select-none">
                <Icon name="upload" size="25" class="!align-text-bottom" />
                Share
              </div>
            </UiDropdown>
            <UiDropdown
              top="2.5rem"
              right="1.3rem"
              class="float-right mr-2"
              @select="selectFromThreedotDropdown"
              :items="threeDotItems"
            >
              <div class="pr-3">
                <UiLoading v-if="clientLoading" />
                <Icon v-else name="threedots" size="25" />
              </div>
            </UiDropdown>
          </div>
          <UiMarkdown :body="proposal.body" class="mb-6" />
        </template>
        <PageLoading v-else />
      </div>
      <BlockCastVote
        v-if="loaded && proposal.state === 'active'"
        :proposal="proposal"
        v-model="selectedChoices"
        @open="modalOpen = true"
        @clickVote="clickVote"
      />
      <BlockVotes
        @loadVotes="loadMore(loadMoreVotes)"
        v-if="loaded"
        :loaded="loadedVotes"
        :space="space"
        :proposal="proposal"
        :votes="votes"
        :strategies="strategies"
        :userVote="userVote"
        :loadingMore="loadingMore"
      />
      <ProposalPluginsContent
        v-model:safeSnapInput="safeSnapInput"
        :id="id"
        :space="space"
        :proposal="proposal"
        :votes="votes"
        :loadedResults="loadedResults"
      />
    </template>
    <template #sidebar-right v-if="loaded">
      <Block :title="$t('information')">
        <div class="space-y-1">
          <div>
            <b>{{ $t('strategies') }}</b>
            <span
              @click="modalStrategiesOpen = true"
              class="float-right link-color a"
            >
              <span v-for="(symbol, symbolIndex) of symbols" :key="symbol">
                <span
                  v-tippy="{
                    content: symbol
                  }"
                >
                  <Token :space="space" :symbolIndex="symbolIndex" />
                </span>
                <span
                  v-show="symbolIndex !== symbols.length - 1"
                  class="ml-1"
                />
              </span>
            </span>
          </div>
          <div>
            <b>{{ $t('author') }}</b>
            <User
              :address="proposal.author"
              :profile="profiles[proposal.author]"
              :space="space"
              :proposal="proposal"
              class="float-right"
            />
          </div>
          <div>
            <b>IPFS</b>
            <a
              :href="getIpfsUrl(proposal.ipfs)"
              target="_blank"
              class="float-right"
            >
              #{{ proposal.ipfs.slice(0, 7) }}
              <Icon name="external-link" class="ml-1" />
            </a>
          </div>
          <div>
            <b>{{ $t('proposal.votingSystem') }}</b>
            <span class="float-right link-color">
              {{ $t(`voting.${proposal.type}`) }}
            </span>
          </div>
          <div>
            <b>{{ $t('proposal.startDate') }}</b>
            <span
              v-text="$d(proposal.start * 1e3, 'short', 'en-US')"
              v-tippy="{
<<<<<<< HEAD
                content: relativeTimeFromTimestamp(proposal.start)
=======
                content: ms(proposal.start)
>>>>>>> acaf3ce8
              }"
              class="float-right link-color"
            />
          </div>
          <div>
            <b>{{ $t('proposal.endDate') }}</b>
            <span
              v-text="$d(proposal.end * 1e3, 'short', 'en-US')"
              v-tippy="{
<<<<<<< HEAD
                content: relativeTimeFromTimestamp(proposal.end)
=======
                content: ms(proposal.end)
>>>>>>> acaf3ce8
              }"
              class="link-color float-right"
            />
          </div>
          <div>
            <b>{{ $t('snapshot') }}</b>
            <a
              :href="explorerUrl(proposal.network, proposal.snapshot, 'block')"
              target="_blank"
              class="float-right"
            >
              {{ n(proposal.snapshot, '0,0') }}
              <Icon name="external-link" class="ml-1" />
            </a>
          </div>
        </div>
      </Block>
      <BlockResults
        :id="id"
        :loaded="loadedResults"
        :space="space"
        :proposal="proposal"
        :results="results"
        :votes="votes"
        :strategies="strategies"
      />
      <ProposalPluginsSidebar
        v-if="loadedResults"
        :id="id"
        :space="space"
        :proposal="proposal"
        :results="results"
        :votes="votes"
        :strategies="strategies"
        :loadedResults="loadedResults"
      />
    </template>
  </Layout>
  <teleport to="#modal">
    <ModalConfirm
      v-if="loaded"
      :open="modalOpen"
      @close="modalOpen = false"
      @reload="loadProposal"
      :space="space"
      :proposal="proposal"
      :id="id"
      :selectedChoices="selectedChoices"
      :totalScore="totalScore"
      :scores="scores"
      :snapshot="proposal.snapshot"
      :strategies="strategies"
    />
    <ModalStrategies
      :open="modalStrategiesOpen"
      @close="modalStrategiesOpen = false"
      :proposal="proposal"
      :strategies="strategies"
    />
    <ModalTerms
      :open="modalTermsOpen"
      :space="space"
      @close="modalTermsOpen = false"
      @accept="acceptTerms(), (modalOpen = true)"
    />
  </teleport>
</template><|MERGE_RESOLUTION|>--- conflicted
+++ resolved
@@ -8,12 +8,8 @@
   getPower,
   getProposalVotes
 } from '@/helpers/snapshot';
-<<<<<<< HEAD
-import { setPageTitle } from '@/helpers/utils';
 import { relativeTimeFromTimestamp } from '@/helpers/datetime';
-=======
-import { setPageTitle, explorerUrl, ms, n, getIpfsUrl } from '@/helpers/utils';
->>>>>>> acaf3ce8
+import { setPageTitle, explorerUrl, n, getIpfsUrl } from '@/helpers/utils';
 import { useModal } from '@/composables/useModal';
 import { useTerms } from '@/composables/useTerms';
 import { useProfiles } from '@/composables/useProfiles';
@@ -388,11 +384,7 @@
             <span
               v-text="$d(proposal.start * 1e3, 'short', 'en-US')"
               v-tippy="{
-<<<<<<< HEAD
                 content: relativeTimeFromTimestamp(proposal.start)
-=======
-                content: ms(proposal.start)
->>>>>>> acaf3ce8
               }"
               class="float-right link-color"
             />
@@ -402,11 +394,7 @@
             <span
               v-text="$d(proposal.end * 1e3, 'short', 'en-US')"
               v-tippy="{
-<<<<<<< HEAD
                 content: relativeTimeFromTimestamp(proposal.end)
-=======
-                content: ms(proposal.end)
->>>>>>> acaf3ce8
               }"
               class="link-color float-right"
             />
