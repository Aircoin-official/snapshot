--- conflicted
+++ resolved
@@ -5,26 +5,17 @@
       <UiText :text="space.about" />
     </div>
 
-<<<<<<< HEAD
+    <div class="mb-3">
+      <h4 class="text-white mb-2">{{ $t('settings.network') }}</h4>
+      <div>{{ network.name }}</div>
+    </div>
+
     <div v-if="space.filters?.minScore" class="mb-3">
       <h4 class="text-white mb-2">
         {{ $t('settings.proposalThreshold') }}
       </h4>
       {{ _n(space.filters.minScore) }} {{ space.symbol }}
     </div>
-=======
-        <div class="mb-3">
-          <h4 class="text-white mb-2">{{ $t('settings.network') }}</h4>
-          <div>{{ network.name }}</div>
-        </div>
-
-        <div v-if="space.filters?.minScore" class="mb-3">
-          <h4 class="text-white mb-2">
-            {{ $t('settings.proposalThreshold') }}
-          </h4>
-          {{ _n(space.filters.minScore) }} {{ space.symbol }}
-        </div>
->>>>>>> 816d3248
 
     <div v-if="space.strategies" class="mb-3">
       <h4 class="text-white mb-2">{{ $t('settings.strategies') }}</h4>
@@ -73,28 +64,14 @@
 </template>
 
 <script>
-<<<<<<< HEAD
-export default {
-  props: ['space']
-=======
-import { computed } from 'vue';
-import { useRoute } from 'vue-router';
-import { useStore } from 'vuex';
 import networks from '@snapshot-labs/snapshot.js/src/networks.json';
 
 export default {
-  setup() {
-    const store = useStore();
-    const route = useRoute();
-
-    const space = computed(() => store.state.app.spaces[route.params.key]);
-    const network = computed(() => networks[space.value.network]);
-
-    return {
-      space,
-      network
-    };
+  props: ['space'],
+  computed: {
+    network() {
+      return networks[this.space.network];
+    }
   }
->>>>>>> 816d3248
 };
 </script>