--- conflicted
+++ resolved
@@ -8,15 +8,11 @@
           </UiButton>
         </div>
         <div class="ml-3 text-right hide-sm">
-<<<<<<< HEAD
           <span class="mr-3"
             >{{ _numeral(spaces.length) }} space{{
               spaces.length === 1 ? '' : 's'
             }}</span
           >
-=======
-          {{ _numeral(spaces.length) }} space(s)
->>>>>>> 27f2da27
           <a
             href="https://discord.snapshot.page"
             target="_blank"
