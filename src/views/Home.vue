--- conflicted
+++ resolved
@@ -27,14 +27,9 @@
       // const voters1d = explore.value.spaces[key].voters_1d ?? 0;
       const followers1d = explore.value.spaces[key].followers_1d ?? 0;
       // const proposals1d = explore.value.spaces[key].proposals_1d ?? 0;
-<<<<<<< HEAD
-      let score = followers1d + followers / 4;
-      if (explore.value.spaces[key].network !== '1') score = score / 6;
-=======
       const isVerified = verified[key] || 0;
       let score = followers1d + followers / 4;
       if (isVerified === 1) score = score * 2;
->>>>>>> a8123b83
       const testnet = testnetNetworks.includes(
         explore.value.spaces[key].network
       );
@@ -47,11 +42,7 @@
         testnet
       };
     })
-<<<<<<< HEAD
-    .filter(space => !space.private && space.id !== '0xmetamask.eth')
-=======
     .filter(space => !space.private && verified[space.id] !== -1)
->>>>>>> a8123b83
     .filter(space => space.network === network || !network);
 
   return orderBy(
