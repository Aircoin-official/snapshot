--- conflicted
+++ resolved
@@ -71,12 +71,8 @@
 }
 
 watchEffect(() => {
-<<<<<<< HEAD
-  if (store.space.proposals.length && store.space.proposals[0].space.id !== props.spaceId) {
-=======
   const firstProposal = store.space.proposals[0]
   if (firstProposal && firstProposal?.space.id !== props.spaceId) {
->>>>>>> 3b831d8c
     store.space.proposals = [];
     load();
   }
