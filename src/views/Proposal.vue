<script setup>
import { ref, computed, watch, onMounted } from 'vue';
import { useRoute, useRouter } from 'vue-router';
import { useStore } from 'vuex';
import { useI18n } from 'vue-i18n';
import { getInstance } from '@snapshot-labs/lock/plugins/vue3';
import { getProposal, getResults, getPower } from '@/helpers/snapshot';
import { useModal } from '@/composables/useModal';
import { useTerms } from '@/composables/useTerms';
import { useProfiles } from '@/composables/useProfiles';
<<<<<<< HEAD
import client from '@/helpers/clientEIP712';
=======
import { useDomain } from '@/composables/useDomain';
>>>>>>> 0d62de98
import { useSharing } from '@/composables/useSharing';

const auth = getInstance();
const route = useRoute();
const router = useRouter();
const store = useStore();
const { t } = useI18n();

const key = route.params.key;
const id = route.params.id;
const { domain } = useDomain();

const modalOpen = ref(false);
const selectedChoices = ref(null);
const loaded = ref(false);
const loadedResults = ref(false);
const proposal = ref({});
const votes = ref([]);
const results = ref({});
const totalScore = ref(0);
const scores = ref([]);
const dropdownLoading = ref(false);
const modalStrategiesOpen = ref(false);

const space = computed(() => store.state.app.spaces[key]);
const web3Account = computed(() => store.state.web3.account);
const isCreator = computed(() => proposal.value.author === web3Account.value);
const isAdmin = computed(() => {
  const admins = (space.value.admins || []).map(admin => admin.toLowerCase());
  return admins.includes(web3Account.value?.toLowerCase());
});
const strategies = computed(
  () => proposal.value.strategies ?? space.value.strategies
);
const symbols = computed(() =>
  strategies.value.map(strategy => strategy.params.symbol)
);

const { modalAccountOpen } = useModal();
const { modalTermsOpen, termsAccepted, acceptTerms } = useTerms(key);

function clickVote() {
  !store.state.web3.account
    ? (modalAccountOpen.value = true)
    : !termsAccepted.value && space.value.terms
    ? (modalTermsOpen.value = true)
    : (modalOpen.value = true);
}

async function loadProposal() {
  const proposalObj = await getProposal(id);
  proposal.value = proposalObj.proposal;
  loaded.value = true;
  const resultsObj = await getResults(
    space.value,
    proposalObj.proposal,
    proposalObj.votes
  );
  results.value = resultsObj.results;
  votes.value = resultsObj.votes;
  loadedResults.value = true;
}

async function loadPower() {
  if (!web3Account.value || !proposal.value.author) return;
  const response = await getPower(
    space.value,
    web3Account.value,
    proposal.value
  );
  totalScore.value = response.totalScore;
  scores.value = response.scores;
}

async function deleteProposal() {
  dropdownLoading.value = true;
  try {
    const result = await client.cancelProposal(auth.web3, web3Account.value, {
      space: space.value.key,
      proposal: id
    });
    console.log('Result', result);
    store.dispatch('notify', t('notify.proposalDeleted'));
    dropdownLoading.value = false;
    router.push({ name: 'proposals' });
  } catch (e) {
    if (!e.code || e.code !== 4001) {
      console.log('Oops!', e);
      const errorMessage = e?.error_description
        ? `Oops, ${e.error_description}`
        : t('notify.somethingWentWrong');
      store.dispatch('notify', ['red', errorMessage]);
    }
  }
  dropdownLoading.value = false;
}

const {
  shareToTwitter,
  shareToFacebook,
  shareToClipboard,
  startShare,
  sharingIsSupported,
  sharingItems
} = useSharing();

function selectFromThreedotDropdown(e) {
  if (e === 'delete') deleteProposal();
}

function selectFromShareDropdown(e) {
  if (e === 'shareToTwitter')
    shareToTwitter(space.value, proposal.value, window);
  else if (e === 'shareToFacebook')
    shareToFacebook(space.value, proposal.value, window);
  else if (e === 'shareToClipboard')
    shareToClipboard(space.value, proposal.value);
}

const { profiles, addressArray } = useProfiles();

watch(proposal, () => {
  addressArray.value = [proposal.value.author];
});

watch(web3Account, (val, prev) => {
  if (val?.toLowerCase() !== prev) loadPower();
});

onMounted(async () => {
  await loadProposal();
  await loadPower();
});
</script>

<template>
  <Layout v-bind="$attrs">
    <template #content-left>
      <div class="px-4 px-md-0 mb-3">
        <router-link
          :to="{ name: domain ? 'home' : 'proposals' }"
          class="text-color"
        >
          <Icon name="back" size="22" class="v-align-middle" />
          {{ space.name }}
        </router-link>
      </div>
      <div class="px-4 px-md-0">
        <template v-if="loaded">
          <h1 v-text="proposal.title" class="mb-2" />
          <div class="mb-4">
            <UiState :state="proposal.state" />
            <UiDropdown
              top="2.5rem"
              right="1.5rem"
              class="float-right mr-2"
              @select="selectFromShareDropdown"
              @clickedNoDropdown="startShare(space, proposal)"
              :items="sharingItems"
              :hideDropdown="sharingIsSupported"
            >
              <div class="pr-1" style="user-select: none">
                <Icon name="upload" size="25" class="v-align-text-bottom" />
                Share
              </div>
            </UiDropdown>
            <UiDropdown
              top="2.5rem"
              right="1.3rem"
              class="float-right mr-2"
              v-if="isAdmin || isCreator"
              @select="selectFromThreedotDropdown"
              :items="[{ text: $t('deleteProposal'), action: 'delete' }]"
            >
              <div class="pr-3">
                <UiLoading v-if="dropdownLoading" />
                <Icon
                  v-else
                  name="threedots"
                  size="25"
                  class="v-align-text-bottom"
                />
              </div>
            </UiDropdown>
          </div>
          <UiMarkdown :body="proposal.body" class="mb-6" />
        </template>
        <PageLoading v-else />
      </div>
      <BlockCastVote
        v-if="loaded && proposal.state === 'active'"
        :proposal="proposal"
        v-model="selectedChoices"
        @open="modalOpen = true"
        @clickVote="clickVote"
      />
      <BlockVotes
        v-if="loaded"
        :loaded="loadedResults"
        :space="space"
        :proposal="proposal"
        :votes="votes"
        :strategies="strategies"
      />
      <PluginSafeSnapConfig
        :preview="true"
        v-if="loadedResults && proposal.plugins?.safeSnap?.txs"
        :proposal="proposal"
        :proposalId="id"
        :moduleAddress="space.plugins?.safeSnap?.address"
        :network="space.network"
        v-model="proposal.plugins.safeSnap"
      />
    </template>
    <template #sidebar-right v-if="loaded">
      <Block :title="$t('information')">
        <div class="mb-1">
          <b>{{ $t('strategies') }}</b>
          <span
            @click="modalStrategiesOpen = true"
            class="float-right link-color a"
          >
            <span v-for="(symbol, symbolIndex) of symbols" :key="symbol">
              <span :aria-label="symbol" class="tooltipped tooltipped-n">
                <Token :space="space" :symbolIndex="symbolIndex" />
              </span>
              <span v-show="symbolIndex !== symbols.length - 1" class="ml-1" />
            </span>
          </span>
        </div>
        <div class="mb-1">
          <b>{{ $t('author') }}</b>
          <User
            :address="proposal.author"
            :profile="profiles[proposal.author]"
            :space="space"
            class="float-right"
          />
        </div>
        <div class="mb-1">
          <b>IPFS</b>
          <a :href="_getUrl(proposal.id)" target="_blank" class="float-right">
            #{{ proposal.id.slice(0, 7) }}
            <Icon name="external-link" class="ml-1" />
          </a>
        </div>
        <div class="mb-1">
          <b>{{ $t('proposal.votingSystem') }}</b>
          <span class="float-right link-color">
            {{ $t(`voting.${proposal.type}`) }}
          </span>
        </div>
        <div>
          <div class="mb-1">
            <b>{{ $t('proposal.startDate') }}</b>
            <span
              :aria-label="_ms(proposal.start)"
              v-text="$d(proposal.start * 1e3, 'short', 'en-US')"
              class="float-right link-color tooltipped tooltipped-n"
            />
          </div>
          <div class="mb-1">
            <b>{{ $t('proposal.endDate') }}</b>
            <span
              :aria-label="_ms(proposal.end)"
              v-text="$d(proposal.end * 1e3, 'short', 'en-US')"
              class="float-right link-color tooltipped tooltipped-n"
            />
          </div>
          <div class="mb-1">
            <b>{{ $t('snapshot') }}</b>
            <a
              :href="_explorer(space.network, proposal.snapshot, 'block')"
              target="_blank"
              class="float-right"
            >
              {{ _n(proposal.snapshot, '0,0') }}
              <Icon name="external-link" class="ml-1" />
            </a>
          </div>
        </div>
      </Block>
      <BlockResults
        :loaded="loadedResults"
        :space="space"
        :proposal="proposal"
        :results="results"
        :votes="votes"
        :strategies="strategies"
      />
      <div v-if="loadedResults">
        <PluginAragonCustomBlock
          :loaded="loadedResults"
          :id="id"
          :space="space"
          :proposal="proposal"
          :results="results"
        />
        <PluginGnosisCustomBlock
          v-if="proposal.plugins?.gnosis?.baseTokenAddress"
          :proposalConfig="proposal.plugins.gnosis"
          :choices="proposal.choices"
        />
        <PluginSafeSnapCustomBlock
          v-if="proposal.plugins?.safeSnap?.txs"
          :proposalConfig="proposal.plugins.safeSnap"
          :proposalEnd="proposal.end"
          :proposalId="id"
          :moduleAddress="space.plugins?.safeSnap?.address"
          :network="space.network"
        />
        <PluginQuorumCustomBlock
          :loaded="loadedResults"
          v-if="space.plugins?.quorum"
          :space="space"
          :proposal="proposal"
          :results="results"
          :strategies="strategies"
        />
        <PluginPoapCustomBlock
          v-if="space.plugins?.poap"
          :loaded="loadedResults"
          :space="space"
          :proposal="proposal"
          :results="results"
          :votes="votes"
          :strategies="strategies"
        />
      </div>
    </template>
  </Layout>
  <teleport to="#modal">
    <ModalConfirm
      v-if="loaded"
      :open="modalOpen"
      @close="modalOpen = false"
      @reload="loadProposal"
      :space="space"
      :proposal="proposal"
      :id="id"
      :selectedChoices="selectedChoices"
      :totalScore="totalScore"
      :scores="scores"
      :snapshot="proposal.snapshot"
      :strategies="strategies"
    />
    <ModalStrategies
      :open="modalStrategiesOpen"
      @close="modalStrategiesOpen = false"
      :space="space"
      :strategies="strategies"
    />
    <ModalTerms
      :open="modalTermsOpen"
      :space="space"
      @close="modalTermsOpen = false"
      @accept="acceptTerms(), (modalOpen = true)"
    />
  </teleport>
</template><|MERGE_RESOLUTION|>--- conflicted
+++ resolved
@@ -8,11 +8,8 @@
 import { useModal } from '@/composables/useModal';
 import { useTerms } from '@/composables/useTerms';
 import { useProfiles } from '@/composables/useProfiles';
-<<<<<<< HEAD
 import client from '@/helpers/clientEIP712';
-=======
 import { useDomain } from '@/composables/useDomain';
->>>>>>> 0d62de98
 import { useSharing } from '@/composables/useSharing';
 
 const auth = getInstance();
