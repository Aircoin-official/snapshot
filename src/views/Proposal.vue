<template>
  <Layout v-bind="$attrs">
    <template #content-left>
      <div class="px-4 px-md-0 mb-3">
        <router-link
          :to="{ name: domain ? 'home' : 'proposals' }"
          class="text-gray"
        >
          <Icon name="back" size="22" class="v-align-middle" />
          {{ space.name }}
        </router-link>
      </div>
      <div class="px-4 px-md-0">
        <template v-if="loadedProposal">
          <h1 class="mb-2">
            {{ proposal.title }}
            <span v-text="`#${id.slice(0, 7)}`" class="text-gray" />
          </h1>
          <div class="mb-4">
            <UiState :state="proposal.state" />
            <UiDropdown
              top="2.2rem"
              right="1.3rem"
              class="float-right"
              v-if="isAdmin || isCreator"
              @select="selectFromDropdown"
              :items="[{ text: $t('deleteProposal'), action: 'delete' }]"
            >
              <div class="pr-3">
                <UiLoading v-if="dropdownLoading" />
                <Icon
                  v-else
                  name="threedots"
                  size="25"
                  class="v-align-text-bottom"
                />
              </div>
            </UiDropdown>
          </div>
          <UiMarkdown :body="proposal.body" class="mb-6" />
        </template>
        <PageLoading v-else />
      </div>
<<<<<<< HEAD
      <Block
        v-if="loadedProposal && ts >= proposal.start && ts < proposal.end"
        class="mb-4"
        :title="$t('proposal.castVote')"
      >
        <div class="mb-3">
          <UiButton
            v-for="(choice, i) in proposal.choices"
            :key="i"
            @click="selectedChoice = i + 1"
            class="d-block width-full mb-2"
            :class="selectedChoice === i + 1 && 'button--active'"
          >
            {{ _shorten(choice, 32) }}
            <a
              v-if="proposal.plugins?.aragon?.[`choice${[i + 1]}`]"
              @click="modalOpen = true"
              :aria-label="`Target address: ${
                proposal.plugins.aragon[`choice${i + 1}`].actions[0].to
              }\nValue: ${
                proposal.plugins.aragon[`choice${i + 1}`].actions[0].value
              }\nData: ${
                proposal.plugins.aragon[`choice${i + 1}`].actions[0].data
              }`"
              class="tooltipped tooltipped-n break-word"
            >
              <Icon name="warning" class="v-align-middle ml-1" />
            </a>
          </UiButton>
        </div>
        <UiButton
          :disabled="voteLoading || app.authLoading || !selectedChoice"
          :loading="voteLoading"
          @click="clickVote"
          class="d-block width-full button--submit"
        >
          {{ $t('proposal.vote') }}
        </UiButton>
      </Block>
=======
      <BlockCastvote
        v-if="loaded && ts >= proposal.start && ts < proposal.end"
        :proposal="proposal"
        :loading="voteLoading"
        v-model="selectedChoice"
        @open="modalOpen = true"
        @clickVote="clickVote"
      />
>>>>>>> e6fb482f
      <BlockVotes
        v-if="loadedProposal"
        :loaded="loadedResults"
        :space="space"
        :proposal="proposal"
        :votes="votes"
        :strategies="strategies"
      />
    </template>
    <template #sidebar-right v-if="loadedProposal">
      <Block :title="$t('information')">
        <div class="mb-1">
          <b>{{ $t('strategies') }}</b>
          <span
            @click="modalStrategiesOpen = true"
            class="float-right text-white a"
          >
            <span v-for="(symbol, symbolIndex) of symbols" :key="symbol">
              <span :aria-label="symbol" class="tooltipped tooltipped-n">
                <Token :space="space.id" :symbolIndex="symbolIndex" />
              </span>
              <span v-show="symbolIndex !== symbols.length - 1" class="ml-1" />
            </span>
          </span>
        </div>
        <div class="mb-1">
          <b>{{ $t('author') }}</b>
          <User
            :address="proposal.author"
            :profile="proposal.profile"
            :space="space"
            class="float-right"
          />
        </div>
        <div class="mb-1">
          <b>IPFS</b>
          <a :href="_ipfsUrl(proposal.id)" target="_blank" class="float-right">
            #{{ proposal.id.slice(0, 7) }}
            <Icon name="external-link" class="ml-1" />
          </a>
        </div>
        <div>
          <div class="mb-1">
            <b>{{ $t('proposal.startDate') }}</b>
            <span
              :aria-label="_ms(proposal.start)"
              v-text="$d(proposal.start * 1e3, 'short', 'en-US')"
              class="float-right text-white tooltipped tooltipped-n"
            />
          </div>
          <div class="mb-1">
            <b>{{ $t('proposal.endDate') }}</b>
            <span
              :aria-label="_ms(proposal.end)"
              v-text="$d(proposal.end * 1e3, 'short', 'en-US')"
              class="float-right text-white tooltipped tooltipped-n"
            />
          </div>
          <div class="mb-1">
            <b>{{ $t('snapshot') }}</b>
            <a
              :href="_explorer(space.network, proposal.snapshot, 'block')"
              target="_blank"
              class="float-right"
            >
              {{ _n(proposal.snapshot, '0,0') }}
              <Icon name="external-link" class="ml-1" />
            </a>
          </div>
        </div>
      </Block>
      <BlockResults
        :loaded="loadedResults"
        :id="id"
        :space="space"
        :proposal="proposal"
        :results="results"
        :votes="votes"
        :strategies="strategies"
      />
      <div v-if="loadedResults">
        <PluginAragonCustomBlock
          :loaded="loadedResults"
          :id="id"
          :space="space"
          :proposal="proposal"
          :results="results"
        />
        <PluginGnosisCustomBlock
          v-if="proposal.plugins?.gnosis?.baseTokenAddress"
          :proposalConfig="proposal.plugins.gnosis"
          :choices="proposal.choices"
        />
        <PluginDaoModuleCustomBlock
          v-if="proposal.plugins?.daoModule?.txs"
          :proposalConfig="proposal.plugins.daoModule"
          :proposalEnd="proposal.end"
          :porposalId="id"
          :moduleAddress="space.plugins?.daoModule?.address"
          :network="space.network"
        />
        <PluginQuorumCustomBlock
          :loaded="loadedResults"
          v-if="space.plugins?.quorum"
          :space="space"
          :proposal="proposal"
          :results="results"
          :strategies="strategies"
        />
      </div>
    </template>
  </Layout>
  <teleport to="#modal">
    <ModalConfirm
      v-if="loadedProposal"
      :open="modalOpen"
      @close="modalOpen = false"
      @reload="loadProposal"
      :space="space"
      :proposal="proposal"
      :id="id"
      :selectedChoice="selectedChoice"
      :totalScore="totalScore"
      :scores="scores"
      :snapshot="proposal.snapshot"
      :strategies="strategies"
    />
    <ModalStrategies
      :open="modalStrategiesOpen"
      @close="modalStrategiesOpen = false"
      :space="space"
      :strategies="strategies"
    />
    <ModalTerms
      :open="modalTermsOpen"
      :space="space"
      @close="modalTermsOpen = false"
      @accept="acceptTerms(), (modalOpen = true)"
    />
  </teleport>
</template>

<script>
import { ref, computed, watch } from 'vue';
import { mapActions } from 'vuex';
import { useRoute } from 'vue-router';
import { useStore } from 'vuex';
import { getProposal, getResults, getPower } from '@/helpers/snapshot';
import { useModal } from '@/composables/useModal';
import { useTerms } from '@/composables/useTerms';

export default {
  setup() {
    const route = useRoute();
    const store = useStore();
    const key = route.params.key;
    const id = route.params.id;

    const web3Account = computed(() => store.state.web3.account);

    const modalOpen = ref(false);
    const proposal = ref({});
    const votes = ref({});
    const results = ref([]);
    const space = ref({});
    const loadedProposal = ref(false);
    const loadedResults = ref(false);
    const totalScore = ref(0);
    const scores = ref([]);

    const { modalAccountOpen } = useModal();
    const { modalTermsOpen, termsAccepted, acceptTerms } = useTerms(key);

    function clickVote() {
      !store.state.web3.account
        ? (modalAccountOpen.value = true)
        : !termsAccepted.value && space.value.terms
        ? (modalTermsOpen.value = true)
        : (modalOpen.value = true);
    }

    async function loadPower() {
      if (!web3Account.value || !proposal.value.author) return;
      const powerData = await getPower(
        space.value,
        web3Account.value,
        proposal.value
      );
      totalScore.value = powerData.totalScore;
      scores.value = powerData.scores;
    }

    async function loadProposal() {
      const proposalData = await getProposal(id, key);
      proposal.value = proposalData.proposal;
      space.value = proposalData.space;
      loadedProposal.value = true;
      const resultsRes = await getResults(
        space.value,
        proposalData.proposal,
        proposalData.votes,
        proposalData.blockNumber
      );
      votes.value = resultsRes.votes;
      results.value = resultsRes.results;
      loadedResults.value = true;
      loadPower();
    }

    watch(web3Account, (newValues, prevValues) => {
      if (newValues?.toLowerCase() !== prevValues) loadPower();
    });

    loadProposal();

    return {
      key,
      id,
      modalTermsOpen,
      acceptTerms,
      clickVote,
      modalOpen,
      space,
      proposal,
      votes,
      results,
      loadedProposal,
      loadedResults,
      loadProposal,
      totalScore,
      scores
    };
  },
  data() {
    return {
      voteLoading: false,
      dropdownLoading: false,
      modalStrategiesOpen: false,
      selectedChoice: 0
    };
  },
  computed: {
    ts() {
      return (Date.now() / 1e3).toFixed();
    },
    symbols() {
      return this.strategies.map(strategy => strategy.params.symbol);
    },
    isCreator() {
      return this.proposal.author === this.web3.account;
    },
    isAdmin() {
      const admins = (this.space.admins || []).map(admin =>
        admin.toLowerCase()
      );
      return admins.includes(this.web3.account?.toLowerCase());
    },
    strategies() {
      return this.proposal.strategies ?? this.space.strategies;
    }
  },
  methods: {
    ...mapActions(['send']),
    async deleteProposal() {
      this.dropdownLoading = true;
      try {
        if (
          await this.send({
            space: this.space.id,
            type: 'delete-proposal',
            payload: {
              proposal: this.id
            }
          })
        ) {
          this.dropdownLoading = false;
          this.$router.push({
            name: 'proposals'
          });
        }
      } catch (e) {
        console.error(e);
      }
      this.dropdownLoading = false;
    },
    selectFromDropdown(e) {
      if (e === 'delete') this.deleteProposal();
    }
  }
};
</script><|MERGE_RESOLUTION|>--- conflicted
+++ resolved
@@ -41,56 +41,14 @@
         </template>
         <PageLoading v-else />
       </div>
-<<<<<<< HEAD
-      <Block
+      <BlockCastvote
         v-if="loadedProposal && ts >= proposal.start && ts < proposal.end"
-        class="mb-4"
-        :title="$t('proposal.castVote')"
-      >
-        <div class="mb-3">
-          <UiButton
-            v-for="(choice, i) in proposal.choices"
-            :key="i"
-            @click="selectedChoice = i + 1"
-            class="d-block width-full mb-2"
-            :class="selectedChoice === i + 1 && 'button--active'"
-          >
-            {{ _shorten(choice, 32) }}
-            <a
-              v-if="proposal.plugins?.aragon?.[`choice${[i + 1]}`]"
-              @click="modalOpen = true"
-              :aria-label="`Target address: ${
-                proposal.plugins.aragon[`choice${i + 1}`].actions[0].to
-              }\nValue: ${
-                proposal.plugins.aragon[`choice${i + 1}`].actions[0].value
-              }\nData: ${
-                proposal.plugins.aragon[`choice${i + 1}`].actions[0].data
-              }`"
-              class="tooltipped tooltipped-n break-word"
-            >
-              <Icon name="warning" class="v-align-middle ml-1" />
-            </a>
-          </UiButton>
-        </div>
-        <UiButton
-          :disabled="voteLoading || app.authLoading || !selectedChoice"
-          :loading="voteLoading"
-          @click="clickVote"
-          class="d-block width-full button--submit"
-        >
-          {{ $t('proposal.vote') }}
-        </UiButton>
-      </Block>
-=======
-      <BlockCastvote
-        v-if="loaded && ts >= proposal.start && ts < proposal.end"
         :proposal="proposal"
         :loading="voteLoading"
         v-model="selectedChoice"
         @open="modalOpen = true"
         @clickVote="clickVote"
       />
->>>>>>> e6fb482f
       <BlockVotes
         v-if="loadedProposal"
         :loaded="loadedResults"
