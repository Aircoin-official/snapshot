<script setup>
import { computed, onMounted, ref } from 'vue';
import { useRoute } from 'vue-router';
import { useI18n } from 'vue-i18n';
import { getAddress } from '@ethersproject/address';
import { getInstance } from '@snapshot-labs/lock/plugins/vue3';
import { validateSchema } from '@snapshot-labs/snapshot.js/src/utils';
import schemas from '@snapshot-labs/snapshot.js/src/schemas';
import networks from '@snapshot-labs/snapshot.js/src/networks.json';
import { useSearchFilters } from '@/composables/useSearchFilters';
import { clone } from '@/helpers/utils';
import { getSpaceUri } from '@/helpers/ens';
import defaults from '@/locales/default';
import client from '@/helpers/clientEIP712';
import { useCopy } from '@/composables/useCopy';
<<<<<<< HEAD
import { useNotifications } from '@/composables/useNotifications';
=======
import { useApp } from '@/composables/useApp';
import { useWeb3 } from '@/composables/useWeb3';
import { useClient } from '@/composables/useClient';
>>>>>>> fcf8584c

const basicValidation = { name: 'basic', params: {} };

const auth = getInstance();
const route = useRoute();
const { t } = useI18n();
const { copyToClipboard } = useCopy();
<<<<<<< HEAD
const { notify } = useNotifications();
=======
const { spaces, getSpaces } = useApp();
const { web3 } = useWeb3();
const { send } = useClient();
>>>>>>> fcf8584c

const key = ref(route.params.key);
const from = ref(route.params.from);
const currentSettings = ref({});
const currentTextRecord = ref('');
const currentStrategy = ref({});
const currentPlugin = ref({});
const currentStrategyIndex = ref(false);
const modalNetworksOpen = ref(false);
const modalSkinsOpen = ref(false);
const modalStrategyOpen = ref(false);
const modalPluginsOpen = ref(false);
const modalValidationOpen = ref(false);
const loaded = ref(false);
const loading = ref(false);
const uploadLoading = ref(false);
const showErrors = ref(false);
const form = ref({
  strategies: [],
  plugins: {},
  filters: {},
  validation: basicValidation
});

const web3Account = computed(() => web3.value.account);

const validate = computed(() => {
  if (form.value.terms === '') delete form.value.terms;
  return validateSchema(schemas.space, form.value);
});

const isValid = computed(() => {
  return !loading.value && validate.value === true && !uploadLoading.value;
});

const textRecord = computed(() => {
  const keyURI = encodeURIComponent(key.value);
  const address = web3Account.value
    ? getAddress(web3Account.value)
    : '<your-address>';
  return `ipns://storage.snapshot.page/registry/${address}/${keyURI}`;
});

const isOwner = computed(() => {
  return currentTextRecord.value === textRecord.value;
});

const isAdmin = computed(() => {
  if (!spaces.value[key.value] || !currentTextRecord.value) return false;
  const admins = (spaces.value[key.value].admins || []).map(admin =>
    admin.toLowerCase()
  );
  return admins.includes(web3Account.value?.toLowerCase());
});

const { filteredPlugins } = useSearchFilters();
const plugins = computed(() => filteredPlugins());

function pluginName(key) {
  const plugin = plugins.value.find(obj => {
    return obj.key === key;
  });
  return plugin.name;
}

async function handleSubmit() {
  if (isValid.value) {
    if (form.value.filters.invalids) delete form.value.filters.invalids;
    loading.value = true;
    try {
<<<<<<< HEAD
      const result = await client.space(auth.web3, web3Account.value, {
        space: key.value,
        settings: JSON.stringify(form.value)
      });
      console.log('Result', result);
      notify(t('notify.yourIsIn', ['settings']));
=======
      await send(key.value, 'settings', form.value);
>>>>>>> fcf8584c
    } catch (e) {
      if (!e.code || e.code !== 4001) {
        console.log('Oops!', e);
        const errorMessage = e?.error_description
          ? `Oops, ${e.error_description}`
          : t('notify.somethingWentWrong');
        notify(['red', errorMessage]);
      }
    }
<<<<<<< HEAD

    await store.dispatch('getSpaces');
=======
    await getSpaces();
>>>>>>> fcf8584c
    loading.value = false;
  } else {
    console.log('Invalid schema', validate.value);
    showErrors.value = true;
  }
}

function inputError(field) {
  if (!isValid.value && !loading.value && showErrors.value) {
    const errors = Object.keys(defaults.errors);
    const errorFound = validate.value.find(
      error =>
        (errors.includes(error.keyword) &&
          error.params.missingProperty === field) ||
        (errors.includes(error.keyword) && error.instancePath.includes(field))
    );

    if (errorFound?.instancePath.includes('strategies'))
      return t('errors.minStrategy');
    else if (errorFound)
      return t(`errors.${errorFound.keyword}`, [errorFound?.params.limit]);
  }
}

function handleReset() {
  if (from.value) return (form.value = clone(spaces.value[from.value]));
  if (currentSettings.value) return (form.value = currentSettings.value);
  form.value = {
    strategies: [],
    plugins: {},
    filters: {}
  };
}

function handleEditStrategy(i) {
  currentStrategyIndex.value = i;
  currentStrategy.value = clone(form.value.strategies[i]);
  modalStrategyOpen.value = true;
}

function handleRemoveStrategy(i) {
  form.value.strategies = form.value.strategies.filter(
    (strategy, index) => index !== i
  );
}

function handleAddStrategy() {
  currentStrategyIndex.value = false;
  currentStrategy.value = {};
  modalStrategyOpen.value = true;
}

function handleSubmitAddStrategy(strategy) {
  if (currentStrategyIndex.value !== false) {
    form.value.strategies[currentStrategyIndex.value] = strategy;
  } else {
    form.value.strategies = form.value.strategies.concat(strategy);
  }
}

function handleEditPlugins(name) {
  currentPlugin.value = {};
  currentPlugin.value[name] = clone(form.value.plugins[name]);
  modalPluginsOpen.value = true;
}

function handleRemovePlugins(plugin) {
  delete form.value.plugins[plugin];
}

function handleAddPlugins() {
  currentPlugin.value = {};
  modalPluginsOpen.value = true;
}

function handleSubmitAddPlugins(payload) {
  form.value.plugins[payload.key] = payload.inputClone;
}

function handleSubmitAddValidation(validation) {
  form.value.validation = validation;
}

function setUploadLoading(s) {
  uploadLoading.value = s;
}

function setAvatarUrl(url) {
  if (typeof url === 'string') form.value.avatar = url;
}

onMounted(async () => {
  try {
    const uri = await getSpaceUri(key.value);
    console.log('URI', uri);
    currentTextRecord.value = uri;
    const space = clone(spaces.value?.[key.value]);
    if (!space) return;
    delete space.id;
    delete space.key;
    delete space._activeProposals;
    space.strategies = space.strategies || [];
    space.plugins = space.plugins || {};
    space.validation = space.validation || basicValidation;
    space.filters = space.filters || {};
    currentSettings.value = clone(space);
    form.value = space;
  } catch (e) {
    console.log(e);
  }
  if (from.value) {
    const fromClone = clone(spaces.value[from.value]);
    fromClone.validation = fromClone.validation || basicValidation;
    delete fromClone.key;
    delete fromClone._activeProposals;
    form.value = fromClone;
  }
  loaded.value = true;
});
</script>

<template>
  <Layout v-bind="$attrs">
    <template #content-left>
      <div class="px-4 px-md-0 mb-3">
        <router-link :to="{ name: 'home' }" class="text-color">
          <Icon name="back" size="22" class="v-align-middle" />
          {{ $t('backToHome') }}
        </router-link>
      </div>
      <div class="px-4 px-md-0">
        <h1 v-if="loaded" v-text="$t('settings.header')" class="mb-4" />
        <PageLoading v-else />
      </div>

      <template v-if="loaded">
        <Block title="ENS">
          <UiButton class="d-flex width-full mb-2">
            <input
              readonly
              v-model="textRecord"
              class="input width-full"
              :placeholder="$t('contectHash')"
            />
            <Icon
              @click="copyToClipboard(textRecord)"
              name="copy"
              size="24"
              class="text-color p-2 mr-n3"
            />
          </UiButton>
          <a
            :href="`https://app.ens.domains/name/${key}`"
            target="_blank"
            class="mb-2 d-block"
          >
            <UiButton
              :class="{ 'button--submit': !isOwner && !isAdmin }"
              class="button-outline width-full"
            >
              {{
                isOwner || isAdmin
                  ? $t('settings.seeENS')
                  : $t('settings.setENS')
              }}
              <Icon name="external-link" class="ml-1" />
            </UiButton>
          </a>
          <Block
            v-if="currentSettings?.name && !currentTextRecord"
            :style="'border-color: red !important; margin-bottom: 0 !important;'"
            class="mb-0 mt-3"
          >
            <Icon name="warning" class="mr-2 text-red" />
            <span class="text-red">
              {{ $t('settings.warningTextRecord') }}
              <a
                v-text="$t('learnMore')"
                href="https://docs.snapshot.org/spaces/create"
                target="_blank"
              />
            </span>
          </Block>
        </Block>
        <div v-if="isOwner || isAdmin">
          <Block :title="$t('settings.profile')">
            <div class="mb-2">
              <UiInput v-model="form.name" :error="inputError('name')">
                <template v-slot:label>{{ $t(`settings.name`) }}*</template>
              </UiInput>
              <UiInput v-model="form.about" :error="inputError('about')">
                <template v-slot:label> {{ $t(`settings.about`) }} </template>
              </UiInput>
              <UiInput
                v-model="form.avatar"
                placeholder="e.g. https://example.com/space.png"
                :error="inputError('avatar')"
              >
                <template v-slot:label>
                  {{ $t(`settings.avatar`) }}
                </template>
                <template v-slot:info>
                  <Upload
                    class="ml-2"
                    @input="setAvatarUrl"
                    @loading="setUploadLoading"
                  >
                    {{ $t('upload') }}
                  </Upload>
                </template>
              </UiInput>
              <UiInput
                @click="modalNetworksOpen = true"
                :error="inputError('network')"
              >
                <template v-slot:selected>
                  {{
                    form.network
                      ? networks[form.network].name
                      : $t('selectNetwork')
                  }}
                </template>
                <template v-slot:label>
                  {{ $t(`settings.network`) }}*
                </template>
              </UiInput>
              <UiInput
                v-model="form.symbol"
                placeholder="e.g. BAL"
                :error="inputError('symbol')"
              >
                <template v-slot:label> {{ $t(`settings.symbol`) }}* </template>
              </UiInput>
              <UiInput
                @click="modalSkinsOpen = true"
                :error="inputError('skin')"
              >
                <template v-slot:selected>
                  {{ form.skin ? form.skin : $t('defaultSkin') }}
                </template>
                <template v-slot:label>
                  {{ $t(`settings.skin`) }}
                </template>
              </UiInput>
              <UiInput
                v-model="form.twitter"
                placeholder="e.g. elonmusk"
                :error="inputError('twitter')"
              >
                <template v-slot:label>
                  <Icon name="twitter" />
                </template>
              </UiInput>
              <UiInput
                v-model="form.github"
                placeholder="e.g. vbuterin"
                :error="inputError('github')"
              >
                <template v-slot:label>
                  <Icon name="github" />
                </template>
              </UiInput>
              <UiInput
                v-model="form.domain"
                placeholder="e.g. vote.balancer.finance"
                :error="inputError('domain')"
              >
                <template v-slot:label>
                  {{ $t('settings.domain') }}
                </template>
                <template v-slot:info>
                  <a
                    class="d-block py-1 mr-n2"
                    target="_blank"
                    href="https://docs.snapshot.org/spaces/add-custom-domain"
                  >
                    <Icon name="info" size="24" class="text-color p-1" />
                  </a>
                </template>
              </UiInput>
              <UiInput
                v-model="form.terms"
                placeholder="e.g. https://example.com/terms"
                :error="inputError('terms')"
              >
                <template v-slot:label> {{ $t(`settings.terms`) }} </template>
              </UiInput>
              <div class="d-flex flex-items-center px-2">
                <Checkbox v-model="form.private" class="mr-2 mt-1" />
                {{ $t('settings.hideSpace') }}
              </div>
            </div>
          </Block>
          <Block :title="$t('settings.strategies') + '*'">
            <div
              v-for="(strategy, i) in form.strategies"
              :key="i"
              class="mb-3 position-relative"
            >
              <a
                @click="handleRemoveStrategy(i)"
                class="position-absolute p-4 right-0"
              >
                <Icon name="close" size="12" />
              </a>
              <a
                @click="handleEditStrategy(i)"
                class="p-4 d-block border rounded-2"
              >
                <h4 v-text="strategy.name" />
              </a>
            </div>
            <Block
              :style="`border-color: red !important`"
              v-if="inputError('strategies')"
            >
              <Icon name="warning" class="mr-2 text-red" />
              <span class="text-red">
                {{ inputError('strategies') }}&nbsp;</span
              >
              <a
                href="https://docs.snapshot.org/spaces/create#strategies"
                target="_blank"
                rel="noopener noreferrer"
                >{{ $t('learnMore') }}
                <Icon name="external-link" />
              </a>
            </Block>
            <UiButton @click="handleAddStrategy" class="d-block width-full">
              {{ $t('settings.addStrategy') }}
            </UiButton>
          </Block>
          <Block :title="$t('settings.admins')" v-if="isOwner">
            <Block
              :style="`border-color: red !important`"
              v-if="inputError('admins')"
            >
              <Icon name="warning" class="mr-2 text-red" />
              <span class="text-red"> {{ inputError('admins') }}&nbsp;</span>
            </Block>
            <UiButton class="d-block width-full px-3" style="height: auto">
              <TextareaArray
                v-model="form.admins"
                :placeholder="`0x8C28Cf33d9Fd3D0293f963b1cd27e3FF422B425c\n0xeF8305E140ac520225DAf050e2f71d5fBcC543e7`"
                class="input width-full text-left"
                style="font-size: 18px"
              />
            </UiButton>
          </Block>
          <Block :title="$t('settings.members')">
            <Block
              :style="`border-color: red !important`"
              v-if="inputError('members')"
            >
              <Icon name="warning" class="mr-2 text-red" />
              <span class="text-red"> {{ inputError('members') }}&nbsp;</span>
            </Block>
            <UiButton class="d-block width-full px-3" style="height: auto">
              <TextareaArray
                v-model="form.members"
                :placeholder="`0x8C28Cf33d9Fd3D0293f963b1cd27e3FF422B425c\n0xeF8305E140ac520225DAf050e2f71d5fBcC543e7`"
                class="input width-full text-left"
                style="font-size: 18px"
              />
            </UiButton>
          </Block>
          <Block :title="$t('settings.proposalValidation')">
            <div class="mb-2">
              <UiInput
                @click="modalValidationOpen = true"
                :error="inputError('settings.validation')"
              >
                <template v-slot:selected>
                  {{ form.validation.name }}
                </template>
                <template v-slot:label>
                  {{ $t(`settings.validation`) }}
                </template>
              </UiInput>
              <div v-if="form.validation.name === 'basic'">
                <UiInput
                  v-model="form.filters.minScore"
                  :error="inputError('minScore')"
                  :number="true"
                >
                  <template v-slot:label>{{
                    $t('settings.proposalThreshold')
                  }}</template>
                </UiInput>
                <div class="mb-2 d-flex flex-items-center px-2">
                  <Checkbox
                    v-model="form.filters.onlyMembers"
                    class="mr-2 mt-1"
                  />
                  {{ $t('settings.allowOnlyMembers') }}
                </div>
              </div>
            </div>
          </Block>
          <Block :title="$t('plugins')">
            <div v-if="form?.plugins">
              <div
                v-for="(plugin, name, index) in form.plugins"
                :key="index"
                class="mb-3 position-relative"
              >
                <div v-if="pluginName(name)">
                  <a
                    @click="handleRemovePlugins(name)"
                    class="position-absolute p-4 right-0"
                  >
                    <Icon name="close" size="12" />
                  </a>
                  <a
                    @click="handleEditPlugins(name)"
                    class="p-4 d-block border rounded-2"
                  >
                    <h4 v-text="pluginName(name)" />
                  </a>
                </div>
              </div>
            </div>
            <UiButton @click="handleAddPlugins" class="d-block width-full">
              {{ $t('settings.addPlugin') }}
            </UiButton>
          </Block>
        </div>
      </template>
    </template>
    <template v-if="(loaded && isOwner) || (loaded && isAdmin)" #sidebar-right>
      <Block :title="$t('actions')">
        <UiButton @click="handleReset" class="d-block width-full mb-2">
          {{ $t('reset') }}
        </UiButton>
        <UiButton
          :disabled="uploadLoading"
          @click="handleSubmit"
          :loading="loading"
          class="d-block width-full button--submit"
        >
          {{ $t('save') }}
        </UiButton>
      </Block>
    </template>
  </Layout>
  <teleport to="#modal">
    <ModalNetworks
      v-model="form.network"
      :open="modalNetworksOpen"
      @close="modalNetworksOpen = false"
    />
    <ModalSkins
      v-model="form.skin"
      :open="modalSkinsOpen"
      @close="modalSkinsOpen = false"
    />
    <ModalStrategy
      :open="modalStrategyOpen"
      :strategy="currentStrategy"
      @close="modalStrategyOpen = false"
      @add="handleSubmitAddStrategy"
    />
    <ModalPlugins
      :open="modalPluginsOpen"
      :plugin="currentPlugin"
      @close="modalPluginsOpen = false"
      @add="handleSubmitAddPlugins"
    />
    <ModalValidation
      :open="modalValidationOpen"
      :validation="clone(form.validation)"
      @close="modalValidationOpen = false"
      @add="handleSubmitAddValidation"
    />
  </teleport>
</template><|MERGE_RESOLUTION|>--- conflicted
+++ resolved
@@ -13,13 +13,9 @@
 import defaults from '@/locales/default';
 import client from '@/helpers/clientEIP712';
 import { useCopy } from '@/composables/useCopy';
-<<<<<<< HEAD
 import { useNotifications } from '@/composables/useNotifications';
-=======
 import { useApp } from '@/composables/useApp';
 import { useWeb3 } from '@/composables/useWeb3';
-import { useClient } from '@/composables/useClient';
->>>>>>> fcf8584c
 
 const basicValidation = { name: 'basic', params: {} };
 
@@ -27,13 +23,9 @@
 const route = useRoute();
 const { t } = useI18n();
 const { copyToClipboard } = useCopy();
-<<<<<<< HEAD
 const { notify } = useNotifications();
-=======
 const { spaces, getSpaces } = useApp();
 const { web3 } = useWeb3();
-const { send } = useClient();
->>>>>>> fcf8584c
 
 const key = ref(route.params.key);
 const from = ref(route.params.from);
@@ -104,16 +96,12 @@
     if (form.value.filters.invalids) delete form.value.filters.invalids;
     loading.value = true;
     try {
-<<<<<<< HEAD
       const result = await client.space(auth.web3, web3Account.value, {
         space: key.value,
         settings: JSON.stringify(form.value)
       });
       console.log('Result', result);
       notify(t('notify.yourIsIn', ['settings']));
-=======
-      await send(key.value, 'settings', form.value);
->>>>>>> fcf8584c
     } catch (e) {
       if (!e.code || e.code !== 4001) {
         console.log('Oops!', e);
@@ -123,12 +111,7 @@
         notify(['red', errorMessage]);
       }
     }
-<<<<<<< HEAD
-
-    await store.dispatch('getSpaces');
-=======
     await getSpaces();
->>>>>>> fcf8584c
     loading.value = false;
   } else {
     console.log('Invalid schema', validate.value);
