--- conflicted
+++ resolved
@@ -1,23 +1,16 @@
 <script setup>
-<<<<<<< HEAD
-import { ref, computed, watch } from 'vue';
+import { ref, onMounted, watch } from 'vue';
 import { useRouter } from 'vue-router';
 import { useEns } from '@/composables/useEns';
 import { useWeb3 } from '@/composables/useWeb3';
+import { setPageTitle } from '@/helpers/utils';
 
-const { web3 } = useWeb3();
-const web3Account = computed(() => web3.value.account);
+const { web3Account } = useWeb3();
 
 const router = useRouter();
 const { getEnsNames } = useEns();
-=======
-import { ref, onMounted } from 'vue';
-import { useRouter } from 'vue-router';
-import { setPageTitle } from '@/helpers/utils';
 
-const router = useRouter();
 const tlds = ['.eth', '.xyz', '.com', '.org', '.io', '.app', '.art'];
->>>>>>> 23f4e07f
 
 const id = ref('');
 const loading = ref(false);
