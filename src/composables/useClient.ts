--- conflicted
+++ resolved
@@ -18,15 +18,9 @@
 
   const usePersonalSign = computed(() => {
     return (
-<<<<<<< HEAD
-      connector === 'walletlink' ||
-      connector === 'portis' ||
-=======
       connector.value === 'walletlink' ||
-      connector.value === 'walletconnect' ||
       connector.value === 'portis' ||
       connector.value === 'gnosis' ||
->>>>>>> 6cf4d613
       web3.value.isTrezor
     );
   });
