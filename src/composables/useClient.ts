--- conflicted
+++ resolved
@@ -14,31 +14,32 @@
 
   const loading = ref(false);
 
+  const connector = computed(() => auth.provider.value?.connectorName);
+
   const usePersonalSign = computed(() => {
-    const connector = auth.provider.value?.connectorName;
     return (
-      connector === 'walletlink' ||
-      connector === 'walletconnect' ||
-      connector === 'portis' ||
+      connector.value === 'walletlink' ||
+      connector.value === 'walletconnect' ||
+      connector.value === 'portis' ||
+      connector.value === 'gnosis' ||
       web3.value.isTrezor
     );
   });
 
+  const isSafe = computed(
+    () =>
+      web3.value?.walletConnectType === 'Gnosis Safe Multisig' ||
+      connector.value === 'gnosis'
+  );
+
   async function send(space, type, payload) {
-<<<<<<< HEAD
-    const isSafe =
-      web3.value?.walletConnectType === 'Gnosis Safe Multisig' ||
-      web3.value.isGnosisSafe;
-=======
     loading.value = true;
     let result;
->>>>>>> 36d42c37
     try {
       if (usePersonalSign.value) {
         if (payload.proposal) payload.proposal = payload.proposal.id;
 
-        const isSafe = web3.value?.walletConnectType === 'Gnosis Safe Multisig';
-        const fn = isSafe
+        const fn = isSafe.value
           ? client.sign.bind(client)
           : client.broadcast.bind(client);
 
