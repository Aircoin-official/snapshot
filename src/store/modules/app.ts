import { getInstance } from '@snapshot-labs/lock/plugins/vue3';
<<<<<<< HEAD
import { ipfsGet, getScores } from '@snapshot-labs/snapshot.js/src/utils';
import { getBlockNumber } from '@snapshot-labs/snapshot.js/src/utils/web3';
import getProvider from '@snapshot-labs/snapshot.js/src/utils/provider';
import gateways from '@snapshot-labs/snapshot.js/src/gateways.json';
import client from '@/helpers/client';
import { formatProposal, formatProposals, formatSpace } from '@/helpers/utils';
import i18n, { defaultLocale } from '@/i18n';
import { lsGet, lsSet } from '@/helpers/utils';
import { signMessage } from '@/sign';

const gateway = process.env.VUE_APP_IPFS_GATEWAY || gateways[0];
=======
import client from '@/helpers/client';
import { formatSpace } from '@/helpers/utils';
import i18n from '@/i18n';
>>>>>>> c81d9dd3

const state = {
  init: false,
  loading: false,
  authLoading: false,
  spaces: {}
};

const mutations = {
  SET(_state, payload) {
    Object.keys(payload).forEach(key => {
      _state[key] = payload[key];
    });
  },
  SEND_REQUEST() {
    console.debug('SEND_REQUEST');
  },
  SEND_SUCCESS() {
    console.debug('SEND_SUCCESS');
  },
  SEND_FAILURE(_state, payload) {
    console.debug('SEND_FAILURE', payload);
  }
};

const actions = {
  init: async ({ commit, dispatch }) => {
    const auth = getInstance();
    commit('SET', { loading: true });
    await dispatch('getSpaces');
    auth.getConnector().then(connector => {
      if (connector) dispatch('login', connector);
    });
    commit('SET', { loading: false, init: true });
  },
  loading: ({ commit }, payload) => {
    commit('SET', { loading: payload });
  },
  getSpaces: async ({ commit }) => {
    let spaces: any = await client.getSpaces();
    spaces = Object.fromEntries(
      Object.entries(spaces).map(space => [
        space[0],
        formatSpace(space[0], space[1])
      ])
    );
    commit('SET', { spaces });
    return spaces;
  },
  send: async ({ commit, dispatch, rootState }, { space, type, payload }) => {
    const auth = getInstance();
    commit('SEND_REQUEST');
    try {
<<<<<<< HEAD
      const msg: any = {
        address: rootState.web3.account,
        msg: {
          space,
          type,
          // timestamp: (Date.now() / 1e3).toFixed(),
          payload: JSON.stringify(payload)
        }
      };
      msg.sig = await signMessage(auth.web3, rootState.web3.account, msg.msg);
      const result = await client.request('message', msg);
=======
      const result = await client.broadcast(
        auth.web3,
        rootState.web3.account,
        space,
        type,
        payload
      );
>>>>>>> c81d9dd3
      commit('SEND_SUCCESS');
      dispatch('notify', [
        'green',
        type === 'delete-proposal'
          ? i18n.global.t('notify.proposalDeleted')
          : i18n.global.t('notify.yourIsIn', [type])
      ]);
      return result;
    } catch (e) {
      commit('SEND_FAILURE', e);
      const errorMessage =
        e && e.error_description
          ? `Oops, ${e.error_description}`
          : i18n.global.t('notify.somethingWentWrong');
      dispatch('notify', ['red', errorMessage]);
      return;
    }
  }
};

export default {
  state,
  mutations,
  actions
};<|MERGE_RESOLUTION|>--- conflicted
+++ resolved
@@ -1,21 +1,7 @@
 import { getInstance } from '@snapshot-labs/lock/plugins/vue3';
-<<<<<<< HEAD
-import { ipfsGet, getScores } from '@snapshot-labs/snapshot.js/src/utils';
-import { getBlockNumber } from '@snapshot-labs/snapshot.js/src/utils/web3';
-import getProvider from '@snapshot-labs/snapshot.js/src/utils/provider';
-import gateways from '@snapshot-labs/snapshot.js/src/gateways.json';
-import client from '@/helpers/client';
-import { formatProposal, formatProposals, formatSpace } from '@/helpers/utils';
-import i18n, { defaultLocale } from '@/i18n';
-import { lsGet, lsSet } from '@/helpers/utils';
-import { signMessage } from '@/sign';
-
-const gateway = process.env.VUE_APP_IPFS_GATEWAY || gateways[0];
-=======
 import client from '@/helpers/client';
 import { formatSpace } from '@/helpers/utils';
 import i18n from '@/i18n';
->>>>>>> c81d9dd3
 
 const state = {
   init: false,
@@ -69,19 +55,6 @@
     const auth = getInstance();
     commit('SEND_REQUEST');
     try {
-<<<<<<< HEAD
-      const msg: any = {
-        address: rootState.web3.account,
-        msg: {
-          space,
-          type,
-          // timestamp: (Date.now() / 1e3).toFixed(),
-          payload: JSON.stringify(payload)
-        }
-      };
-      msg.sig = await signMessage(auth.web3, rootState.web3.account, msg.msg);
-      const result = await client.request('message', msg);
-=======
       const result = await client.broadcast(
         auth.web3,
         rootState.web3.account,
@@ -89,7 +62,6 @@
         type,
         payload
       );
->>>>>>> c81d9dd3
       commit('SEND_SUCCESS');
       dispatch('notify', [
         'green',
