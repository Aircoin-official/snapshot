--- conflicted
+++ resolved
@@ -42,8 +42,6 @@
     );
     commit('SET', { spaces });
     return spaces;
-<<<<<<< HEAD
-=======
   },
   getStrategies: async ({ commit }) => {
     const strategies: any = await fetch(
@@ -51,36 +49,7 @@
     ).then(res => res.json());
     commit('SET', { strategies });
     return strategies;
-  },
-  send: async ({ commit, rootState }, { space, type, payload }) => {
-    const auth = getInstance();
-    commit('SEND_REQUEST');
-    try {
-      const result = await client.broadcast(
-        auth.web3,
-        rootState.web3.account,
-        space,
-        type,
-        payload
-      );
-      commit('SEND_SUCCESS');
-      notify([
-        'green',
-        type === 'delete-proposal'
-          ? i18n.global.t('notify.proposalDeleted')
-          : i18n.global.t('notify.yourIsIn', [type])
-      ]);
-      return result;
-    } catch (e) {
-      commit('SEND_FAILURE', e);
-      const errorMessage =
-        e && e.error_description
-          ? `Oops, ${e.error_description}`
-          : i18n.global.t('notify.somethingWentWrong');
-      notify(['red', errorMessage]);
-      return;
-    }
->>>>>>> f6ff5cc7
+  }
   }
 };
 
