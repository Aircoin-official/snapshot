--- conflicted
+++ resolved
@@ -102,18 +102,13 @@
     try {
       const msg: any = {
         address: rootState.web3.account,
-<<<<<<< HEAD
-        message: {
-          token,
-=======
         msg: JSON.stringify({
           version,
           timestamp: (Date.now() / 1e3).toFixed(),
           space,
->>>>>>> 2acd7bcf
           type,
           payload
-        }
+        })
       };
       msg.sig = await signMessage(auth.web3, msg.msg, rootState.web3.account);
       const result = await client.request('message', msg);
