--- conflicted
+++ resolved
@@ -254,10 +254,10 @@
   text-overflow: ellipsis;
 }
 
-<<<<<<< HEAD
 .bg {
   background: var(--bg-color);
-=======
+}
+
 input[type='number']::-webkit-inner-spin-button,
 input[type='number']::-webkit-outer-spin-button {
   -webkit-appearance: none;
@@ -339,5 +339,4 @@
   position: relative;
   padding: 5px 9px;
   z-index: 1;
->>>>>>> d83b83b1
 }