--- conflicted
+++ resolved
@@ -225,13 +225,7 @@
   }
 }
 
-<<<<<<< HEAD
-.block-container {
-  height: 250px;
-  margin-bottom: 24px !important;
-=======
 .markdown-body blockquote {
   color: var(--text-color);
   border-left-color: var(--text-color);
->>>>>>> 346a7411
 }