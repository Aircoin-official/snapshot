--- conflicted
+++ resolved
@@ -11,14 +11,10 @@
 import Delegate from '@/views/Delegate.vue';
 import Timeline from '@/views/Timeline.vue';
 import Space from '@/views/Space.vue';
-<<<<<<< HEAD
-import About from '@/views/About.vue';
 import Snapshot from '@/views/Snapshot.vue';
-=======
 import SpaceAbout from '@/views/SpaceAbout.vue';
 import SpaceProposals from '@/views/SpaceProposals.vue';
 import aliases from '@/../snapshot-spaces/spaces/aliases.json';
->>>>>>> 9e1b5271
 
 const domainName = window.location.hostname;
 
@@ -112,11 +108,7 @@
 const routes: any[] = [
   ...homeRoutes,
   { path: '/setup', name: 'setup', component: Setup },
-<<<<<<< HEAD
   { path: '/about', name: 'snapshot', component: Snapshot },
-  { path: '/:key/settings/:from?', name: 'settings', component: Settings },
-=======
->>>>>>> 9e1b5271
   { path: '/networks', name: 'networks', component: Explore },
   { path: '/strategies', name: 'strategies', component: Explore },
   { path: '/plugins', name: 'plugins', component: Explore },
