--- conflicted
+++ resolved
@@ -11,11 +11,7 @@
     this.selected = selected;
   }
 
-<<<<<<< HEAD
-  resultsByChoices() {
-=======
   resultsByVoteBalance() {
->>>>>>> c4eddea3
     return this.proposal.choices.map((choice, i) =>
       this.votes
         .filter((vote: any) => vote.choice.includes(i + 1))
@@ -23,11 +19,7 @@
     );
   }
 
-<<<<<<< HEAD
-  resultsOfChoicesByStrategy() {
-=======
   resultsByStrategyScore() {
->>>>>>> c4eddea3
     return this.proposal.choices.map((choice, i) =>
       this.strategies.map((strategy, sI) =>
         this.votes
@@ -37,11 +29,7 @@
     );
   }
 
-<<<<<<< HEAD
-  totalSumOfResults() {
-=======
   sumBalanceAllVotes() {
->>>>>>> c4eddea3
     return this.votes.reduce((a, b: any) => a + b.balance, 0);
   }
 
