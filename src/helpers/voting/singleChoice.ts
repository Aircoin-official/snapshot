--- conflicted
+++ resolved
@@ -12,11 +12,7 @@
   }
 
   //  Returns an array with the results for each choice
-<<<<<<< HEAD
-  resultsByChoices() {
-=======
   resultsByVoteBalance() {
->>>>>>> c4eddea3
     return this.proposal.choices.map((choice, i) =>
       this.votes
         .filter((vote: any) => vote.choice === i + 1)
@@ -26,11 +22,7 @@
 
   //  Returns an array with the results for each choice
   //  and for each strategy
-<<<<<<< HEAD
-  resultsOfChoicesByStrategy() {
-=======
   resultsByStrategyScore() {
->>>>>>> c4eddea3
     return this.proposal.choices.map((choice, i) =>
       this.strategies.map((strategy, sI) =>
         this.votes
@@ -41,11 +33,7 @@
   }
 
   // Returns the total amount of the results
-<<<<<<< HEAD
-  totalSumOfResults() {
-=======
   sumBalanceAllVotes() {
->>>>>>> c4eddea3
     return this.votes.reduce((a, b: any) => a + b.balance, 0);
   }
 
