--- conflicted
+++ resolved
@@ -79,45 +79,6 @@
   }
 `;
 
-<<<<<<< HEAD
-=======
-export const PROPOSAL_VOTES_QUERY = gql`
-  query ($id: String!) {
-    proposal(id: $id) {
-      id
-      ipfs
-      title
-      body
-      choices
-      start
-      end
-      snapshot
-      state
-      author
-      created
-      plugins
-      network
-      type
-      strategies {
-        name
-        params
-      }
-      space {
-        id
-        name
-      }
-    }
-    votes(first: 100000, where: { proposal: $id }) {
-      id
-      ipfs
-      voter
-      created
-      choice
-    }
-  }
-`;
-
->>>>>>> 6485e989
 export const FOLLOWS_QUERY = gql`
   query Follows($space_in: [String], $follower_in: [String]) {
     follows(where: { space_in: $space_in, follower_in: $follower_in }) {
