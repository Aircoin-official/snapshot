{
  "injected": {
    "id": "injected",
    "name": "MetaMask"
  },
  "walletconnect": {
    "id": "walletconnect",
    "name": "WalletConnect",
    "network": "1",
    "options": {
      "rpc": {
        "1": "https://cloudflare-eth.com",
        "4": "https://eth-rinkeby.alchemyapi.io/v2/twReQE9Px03E-E_N_Fbb3OVF7YgHxoGq",
        "42": "https://eth-kovan.alchemyapi.io/v2/QCsM2iU0bQ49eGDmZ7-Y--Wpu0lVWXSO"
      }
    }
<<<<<<< HEAD
  },
  "portis": {
    "id": "portis",
    "name": "Portis",
    "network": "1",
    "options": {
      "dappId": "3eb93706-c71d-456b-b4eb-322ea27f7d48",
      "network": "mainnet"
    }
  },
  "torus": {
    "id": "torus",
    "name": "Torus"
=======
>>>>>>> 37c0a0b2
  },
  "torus": {
    "id": "torus",
    "name": "Torus"
  },
  "portis": {
    "id": "portis",
    "name": "Portis",
    "network": "1",
    "options": {
      "dappId": "3eb93706-c71d-456b-b4eb-322ea27f7d48",
      "network": "mainnet"
    }
  },
  "walletlink": {
    "id": "walletlink",
    "name": "Coinbase",
    "network": "1",
    "options": {
      "appName": "Snapshot",
      "darkMode": false,
      "chainId": 1,
      "ethJsonrpcUrl": "https://cloudflare-eth.com"
    }
  }
}<|MERGE_RESOLUTION|>--- conflicted
+++ resolved
@@ -14,22 +14,6 @@
         "42": "https://eth-kovan.alchemyapi.io/v2/QCsM2iU0bQ49eGDmZ7-Y--Wpu0lVWXSO"
       }
     }
-<<<<<<< HEAD
-  },
-  "portis": {
-    "id": "portis",
-    "name": "Portis",
-    "network": "1",
-    "options": {
-      "dappId": "3eb93706-c71d-456b-b4eb-322ea27f7d48",
-      "network": "mainnet"
-    }
-  },
-  "torus": {
-    "id": "torus",
-    "name": "Torus"
-=======
->>>>>>> 37c0a0b2
   },
   "torus": {
     "id": "torus",
