--- conflicted
+++ resolved
@@ -1,10 +1,7 @@
 <script setup>
 import { watchEffect, computed } from 'vue';
-<<<<<<< HEAD
 import { toNow } from '@/helpers/datetime';
-=======
-import { shorten, toNow, n } from '@/helpers/utils';
->>>>>>> acaf3ce8
+import { shorten, n } from '@/helpers/utils';
 import { useUsername } from '@/composables/useUsername';
 import removeMd from 'remove-markdown';
 
