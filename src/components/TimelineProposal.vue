--- conflicted
+++ resolved
@@ -1,6 +1,6 @@
 <script setup>
 import { watchEffect, computed } from 'vue';
-import { shorten, ms, n } from '@/helpers/utils';
+import { shorten, n } from '@/helpers/utils';
 import { useUsername } from '@/composables/useUsername';
 import removeMd from 'remove-markdown';
 import { relativeTimeFromTimestamp } from '@/helpers/datetime';
@@ -55,16 +55,12 @@
         <div>
           <span
             v-if="proposal.scores_state !== 'final'"
-<<<<<<< HEAD
             v-text="
               $tc(period, [
                 relativeTimeFromTimestamp(proposal.start),
                 relativeTimeFromTimestamp(proposal.end)
               ])
             "
-=======
-            v-text="$tc(period, [ms(proposal.start), ms(proposal.end)])"
->>>>>>> acaf3ce8
           />
           <span
             v-if="proposal.scores_state === 'final'"
