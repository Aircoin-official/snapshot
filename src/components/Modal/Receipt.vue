--- conflicted
+++ resolved
@@ -27,19 +27,9 @@
       </div>
     </div>
     <div class="m-4">
-<<<<<<< HEAD
-      <a href="https://signator.io" target="_blank" class="mb-2 d-block">
-        <UiButton class="button-outline width-full">
+      <a href="https://signator.io" target="_blank" class="mb-2 block">
+        <UiButton class="button-outline w-full">
           {{ $t('verifyOnSignatorio') }}
-=======
-      <a
-        href="https://app.mycrypto.com/verify-message"
-        target="_blank"
-        class="mb-2 block"
-      >
-        <UiButton class="button-outline w-full">
-          {{ $t('verifyOnMycrypto') }}
->>>>>>> 9965836d
           <Icon name="external-link" class="ml-1" />
         </UiButton>
       </a>
