--- conflicted
+++ resolved
@@ -1,18 +1,10 @@
 <script setup>
-<<<<<<< HEAD
-import { ref, computed } from 'vue';
+import { ref, computed, inject } from 'vue';
 import { useI18n } from 'vue-i18n';
 import { getInstance } from '@snapshot-labs/lock/plugins/vue3';
 import client from '@/helpers/clientEIP712';
 import { getChoiceString } from '@/helpers/utils';
-import { useNotifications } from '@/composables/useNotifications';
 import { useWeb3 } from '@/composables/useWeb3';
-=======
-import { ref, computed, inject } from 'vue';
-import { getChoiceString } from '@/helpers/utils';
-import { useClient } from '@/composables/useClient';
-import { useI18n } from 'vue-i18n';
->>>>>>> 761863bf
 
 const props = defineProps({
   open: Boolean,
@@ -27,26 +19,19 @@
 
 const emit = defineEmits(['reload', 'close']);
 
-<<<<<<< HEAD
 const auth = getInstance();
 const { t } = useI18n();
-const { notify } = useNotifications();
 const { web3 } = useWeb3();
-=======
-const { send } = useClient();
-const { t } = useI18n();
 const notify = inject('notify');
 const format = getChoiceString;
->>>>>>> 761863bf
 
 const loading = ref(false);
 
 const symbols = computed(() =>
   props.strategies.map(strategy => strategy.params.symbol)
 );
-<<<<<<< HEAD
+
 const web3Account = computed(() => web3.value.account);
-const format = getChoiceString;
 
 async function handleSubmit() {
   loading.value = true;
@@ -59,7 +44,7 @@
       metadata: JSON.stringify({})
     });
     console.log('Result', result);
-    notify(t('notify.yourIsIn', ['vote']));
+    notify(['green', t('notify.voteSuccessful')]);
   } catch (e) {
     if (!e.code || e.code !== 4001) {
       console.log('Oops!', e);
@@ -69,17 +54,6 @@
       notify(['red', errorMessage]);
     }
   }
-=======
-
-async function handleSubmit() {
-  loading.value = true;
-  await send(props.space.id, 'vote', {
-    proposal: props.proposal.id,
-    choice: props.selectedChoices,
-    metadata: {}
-  });
-  notify(['green', t('notify.voteSuccessful')]);
->>>>>>> 761863bf
   emit('reload');
   emit('close');
   loading.value = false;
