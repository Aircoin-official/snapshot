--- conflicted
+++ resolved
@@ -1,16 +1,11 @@
 <script setup>
 import { ref, computed, defineProps, defineEmits } from 'vue';
-<<<<<<< HEAD
-import { useStore } from 'vuex';
 import { useI18n } from 'vue-i18n';
 import { getInstance } from '@snapshot-labs/lock/plugins/vue3';
 import client from '@/helpers/clientEIP712';
 import { getChoiceString } from '@/helpers/utils';
 import { useNotifications } from '@/composables/useNotifications';
-=======
-import { getChoiceString } from '@/helpers/utils';
-import { useClient } from '@/composables/useClient';
->>>>>>> fcf8584c
+import { useWeb3 } from '@/composables/useWeb3';
 
 const props = defineProps({
   open: Boolean,
@@ -25,25 +20,20 @@
 
 const emit = defineEmits(['reload', 'close']);
 
-<<<<<<< HEAD
-const store = useStore();
 const auth = getInstance();
 const { t } = useI18n();
 const { notify } = useNotifications();
-=======
-const { send } = useClient();
->>>>>>> fcf8584c
+const { web3 } = useWeb3();
 
 const loading = ref(false);
 const symbols = computed(() =>
   props.strategies.map(strategy => strategy.params.symbol)
 );
-const web3Account = computed(() => store.state.web3.account);
+const web3Account = computed(() => web3.value.account);
 const format = getChoiceString;
 
 async function handleSubmit() {
   loading.value = true;
-<<<<<<< HEAD
   try {
     const result = await client.vote(auth.web3, web3Account.value, {
       space: props.space.key,
@@ -63,13 +53,6 @@
       notify(['red', errorMessage]);
     }
   }
-=======
-  await send(props.space.key, 'vote', {
-    proposal: props.proposal.id,
-    choice: props.selectedChoices,
-    metadata: {}
-  });
->>>>>>> fcf8584c
   emit('reload');
   emit('close');
   loading.value = false;
@@ -152,4 +135,4 @@
       </div>
     </template>
   </UiModal>
-</template>
+</template>