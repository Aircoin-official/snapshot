<template>
  <UiModal :open="open" @close="$emit('close')" class="d-flex">
    <template v-slot:header>
      <h3>{{ $t('confirmVote') }}</h3>
    </template>
    <div class="d-flex flex-column flex-auto">
      <h4 class="m-4 mb-0 text-center">
        {{
          $tc('sureToVote', [
            _shorten(format(proposal, selectedChoices), 'choice')
          ])
        }}
        <br />
        {{ $t('cannotBeUndone') }}
      </h4>
      <div class="m-4 p-4 border rounded-2 text-white">
        <div class="d-flex">
          <span v-text="$t('options')" class="flex-auto text-gray mr-1" />
          <span class="text-right ml-4">
            {{ format(proposal, selectedChoices) }}
          </span>
        </div>
        <div class="d-flex">
          <span v-text="$t('snapshot')" class="flex-auto text-gray mr-1" />
          <a
            :href="_explorer(space.network, proposal.snapshot, 'block')"
            target="_blank"
            class="float-right"
          >
            {{ _n(proposal.snapshot, '0,0') }}
            <Icon name="external-link" class="ml-1" />
          </a>
        </div>
        <div class="d-flex">
          <span v-text="$t('votingPower')" class="flex-auto text-gray mr-1" />
          <span
            class="tooltipped tooltipped-nw"
            :aria-label="
              scores
                .map((score, index) => `${_n(score)} ${symbols[index]}`)
                .join(' + ')
            "
          >
            {{ _n(totalScore) }}
            {{ _shorten(space.symbol, 'symbol') }}
          </span>
          <a
            v-if="totalScore === 0"
            target="_blank"
            href="https://docs.snapshot.org/faq#why-i-cant-vote"
            class="d-inline-block mt-n1 ml-1"
          >
            <Icon name="info" size="24" class="text-gray" />
          </a>
        </div>
      </div>
    </div>
    <template v-slot:footer>
      <div class="col-6 float-left pr-2">
        <UiButton @click="$emit('close')" type="button" class="width-full">
          {{ $t('cancel') }}
        </UiButton>
      </div>
      <div class="col-6 float-left pl-2">
        <UiButton
          :disabled="totalScore === 0 || loading"
          :loading="loading"
          @click="handleSubmit"
          type="submit"
          class="width-full button--submit"
        >
          {{ $t('proposal.vote') }}
        </UiButton>
      </div>
    </template>
  </UiModal>
</template>

<script>
import { ref, computed } from 'vue';
import { useStore } from 'vuex';
<<<<<<< HEAD
import { useI18n } from 'vue-i18n';
import { getInstance } from '@snapshot-labs/lock/plugins/vue3';
import client from '@/helpers/clientEIP712';
=======
>>>>>>> 527cd6fe
import { getChoiceString } from '@/helpers/utils';

export default {
  props: {
    open: Boolean,
    space: Object,
    proposal: Object,
    selectedChoices: Object,
    snapshot: String,
    totalScore: Number,
    scores: Object,
    strategies: Object
  },
  emits: ['reload', 'close'],
  setup(props, { emit }) {
    const auth = getInstance();
    const store = useStore();
    const { t } = useI18n();

    const loading = ref(false);
    const symbols = computed(() =>
      props.strategies.map(strategy => strategy.params.symbol)
    );
    const web3Account = computed(() => store.state.web3.account);

    async function handleSubmit() {
      loading.value = true;
      try {
        const result = await client.vote(auth.web3, web3Account.value, {
          space: props.space.key,
          timestamp: ~~(Date.now() / 1e3),
          proposal: props.proposal.id,
          choice: props.selectedChoices,
          metadata: JSON.stringify({})
        });
        console.log('Result', result);
        store.dispatch('notify', t('notify.yourIsIn', ['vote']));
      } catch (e) {
        if (!e.code || e.code !== 4001) {
          console.log('Oops!', e);
          const errorMessage = e?.error_description
            ? `Oops, ${e.error_description}`
            : t('notify.somethingWentWrong');
          store.dispatch('notify', ['red', errorMessage]);
        }
      }
      emit('reload');
      emit('close');
      loading.value = false;
    }

    return { loading, symbols, handleSubmit, format: getChoiceString };
  }
};
</script><|MERGE_RESOLUTION|>--- conflicted
+++ resolved
@@ -79,12 +79,10 @@
 <script>
 import { ref, computed } from 'vue';
 import { useStore } from 'vuex';
-<<<<<<< HEAD
 import { useI18n } from 'vue-i18n';
 import { getInstance } from '@snapshot-labs/lock/plugins/vue3';
 import client from '@/helpers/clientEIP712';
-=======
->>>>>>> 527cd6fe
+
 import { getChoiceString } from '@/helpers/utils';
 
 export default {
