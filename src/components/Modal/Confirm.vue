--- conflicted
+++ resolved
@@ -1,12 +1,8 @@
 <script setup>
-<<<<<<< HEAD
-import { ref, computed, defineProps, defineEmits } from 'vue';
+import { ref, computed } from 'vue';
 import { useI18n } from 'vue-i18n';
 import { getInstance } from '@snapshot-labs/lock/plugins/vue3';
 import client from '@/helpers/clientEIP712';
-=======
-import { ref, computed } from 'vue';
->>>>>>> 9965836d
 import { getChoiceString } from '@/helpers/utils';
 import { useNotifications } from '@/composables/useNotifications';
 import { useWeb3 } from '@/composables/useWeb3';
@@ -38,10 +34,9 @@
 
 async function handleSubmit() {
   loading.value = true;
-<<<<<<< HEAD
   try {
     const result = await client.vote(auth.web3, web3Account.value, {
-      space: props.space.key,
+      space: props.space.id,
       proposal: props.proposal.id,
       type: props.proposal.type,
       choice: props.selectedChoices,
@@ -58,13 +53,6 @@
       notify(['red', errorMessage]);
     }
   }
-=======
-  await send(props.space.id, 'vote', {
-    proposal: props.proposal.id,
-    choice: props.selectedChoices,
-    metadata: {}
-  });
->>>>>>> 9965836d
   emit('reload');
   emit('close');
   loading.value = false;
