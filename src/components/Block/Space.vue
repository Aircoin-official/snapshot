<template>
  <Block :slim="true" class="overflow-hidden">
    <div class="text-center border-bottom header-bg pb-2">
      <Token :space="space" symbolIndex="space" size="80" class="mt-3 mb-2" />
      <div class="d-lg-block v-align-middle mt-0">
        <h3 class="px-4">{{ space.name }}</h3>
      </div>
    </div>
    <div class="overflow-auto menu-tabs text-center text-lg-left">
      <div class="responsivenav pt-2 py-lg-3 px-4 px-lg-0">
        <router-link
<<<<<<< HEAD
          :to="{
            name: domain ? 'home' : 'space-proposals',
            params: { key: space.key }
          }"
          :class="
            $route.name === 'space-proposals' && 'router-link-exact-active'
          "
          v-text="$t('Proposals')"
          class="d-lg-block d-inline-block px-3 px-lg-4 py-2 responsivenav-item"
=======
          :to="{ name: 'proposals', params: { key: space.key } }"
          v-text="$t('proposals.header')"
          :class="$route.name === 'proposals' && 'router-link-exact-active'"
          class="d-block px-4 py-2 sidenav-item"
>>>>>>> 527cd6fe
        />
        <router-link
          :to="{ name: 'create', params: { key: space.key } }"
          v-text="$t('proposals.new')"
          class="d-lg-block d-inline-block px-3 px-lg-4 py-2 responsivenav-item"
        />
        <router-link
          v-if="
            space.strategies.find(strategy => strategy.name === 'delegation')
          "
          :to="{ name: 'delegate', params: { key: space.key } }"
          v-text="$t('delegate.header')"
          class="d-lg-block d-inline-block px-3 px-lg-4 py-2 responsivenav-item"
        />
        <router-link
          :to="{ name: 'space-about', params: { key: space.key } }"
          v-text="$t('about')"
          class="d-lg-block d-inline-block px-3 px-lg-4 py-2 responsivenav-item"
        />
        <router-link
          v-if="isAdmin"
          :to="{ name: 'settings' }"
          v-text="$t('settings.header')"
          class="d-lg-block d-inline-block px-3 px-lg-4 py-2 responsivenav-item"
        />
      </div>
    </div>
  </Block>
</template>

<script>
import { useStore } from 'vuex';
import { getInstance } from '@snapshot-labs/lock/plugins/vue3';
import { computed } from 'vue';

export default {
  props: {
    space: Object
  },
  setup(props) {
    const store = useStore();
    const auth = getInstance();

    const web3Account = computed(() => store.state.web3.account);

    return {
      isAdmin: computed(() => {
        const admins = props.space.admins.map(address => address.toLowerCase());
        return (
          auth.isAuthenticated.value &&
          web3Account.value &&
          admins.includes(web3Account.value.toLowerCase())
        );
      })
    };
  }
};
</script><|MERGE_RESOLUTION|>--- conflicted
+++ resolved
@@ -9,7 +9,6 @@
     <div class="overflow-auto menu-tabs text-center text-lg-left">
       <div class="responsivenav pt-2 py-lg-3 px-4 px-lg-0">
         <router-link
-<<<<<<< HEAD
           :to="{
             name: domain ? 'home' : 'space-proposals',
             params: { key: space.key }
@@ -17,14 +16,8 @@
           :class="
             $route.name === 'space-proposals' && 'router-link-exact-active'
           "
-          v-text="$t('Proposals')"
+          v-text="$t('proposals.header')"
           class="d-lg-block d-inline-block px-3 px-lg-4 py-2 responsivenav-item"
-=======
-          :to="{ name: 'proposals', params: { key: space.key } }"
-          v-text="$t('proposals.header')"
-          :class="$route.name === 'proposals' && 'router-link-exact-active'"
-          class="d-block px-4 py-2 sidenav-item"
->>>>>>> 527cd6fe
         />
         <router-link
           :to="{ name: 'create', params: { key: space.key } }"
