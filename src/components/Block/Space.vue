--- conflicted
+++ resolved
@@ -2,11 +2,9 @@
 import { computed, defineProps } from 'vue';
 
 import { getInstance } from '@snapshot-labs/lock/plugins/vue3';
-<<<<<<< HEAD
 import { useFollowSpace } from '@/composables/useFollowSpace';
-=======
 import { useWeb3 } from '@/composables/useWeb3';
->>>>>>> 5bda1b63
+
 
 const props = defineProps({
   space: Object
