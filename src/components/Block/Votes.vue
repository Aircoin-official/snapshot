--- conflicted
+++ resolved
@@ -69,13 +69,7 @@
 });
 
 watch(visibleVotes, () => {
-<<<<<<< HEAD
-  loadProfiles(
-    sortedVotes.value.slice(0, nbrVisibleVotes.value).map(vote => vote.voter)
-  );
-=======
   loadProfiles(visibleVotes.value.map(vote => vote.voter));
->>>>>>> a8123b83
 });
 </script>
 
