--- conflicted
+++ resolved
@@ -37,11 +37,7 @@
     winningChoice() {
       let winningChoice = 0;
       let winningScore = 0;
-<<<<<<< HEAD
-      this.results.resultsOfChoicesByStrategy.forEach((score, i) => {
-=======
       this.results.resultsByStrategyScore.forEach((score, i) => {
->>>>>>> c4eddea3
         if (score[0] > winningScore) {
           winningChoice = i + 1;
           winningScore = score[0];
