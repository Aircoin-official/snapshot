<script>
<<<<<<< HEAD
import plugins from '@snapshot-labs/snapshot.js/src/plugins';
import { useNotifications } from '@/composables/useNotifications';

const { notify } = useNotifications();
=======
import plugins from '@/../snapshot-plugins/src/plugins';
>>>>>>> ea3b37ab

export default {
  props: ['id', 'space', 'proposal', 'results', 'loaded'],
  inject: ['web3', 'notify'],
  data() {
    return {
      loading: false
    };
  },
  computed: {
    ts() {
      return (Date.now() / 1e3).toFixed();
    },
    winningChoice() {
      let winningChoice = 0;
      let winningScore = 0;
      this.results.resultsByStrategyScore.forEach((score, i) => {
        if (score[0] > winningScore) {
          winningChoice = i + 1;
          winningScore = score[0];
        }
      });
      return winningChoice;
    },
    plugins() {
      if (this.space?.plugins?.['aragon']) return ['aragon'];
      return [];
    }
  },
  methods: {
    async execute(plugin) {
      this.loading = true;
      const action = new plugins[plugin]();
      try {
        const tx = await action.action(
          this.web3.value.network.key,
          this.$auth.web3,
          this.space.plugins[plugin],
          this.proposal.plugins[plugin],
          this.id,
          this.winningChoice
        );
        const receipt = await tx.wait();
        console.log('Receipt', receipt);
        notify(['green', this.$t('notify.youDidIt')]);
      } catch (e) {
        console.error(e);
      }
      this.loading = false;
    }
  }
};
</script>

<template>
  <Block
    v-if="plugins.length > 0 && ts >= proposal.end"
    :title="'Actions'"
    :loading="!loaded"
  >
    <div v-if="loaded">
      <UiButton
        v-for="plugin in plugins"
        :key="plugin"
        @click="execute(plugin)"
        :loading="loading"
        :disabled="!$auth.isAuthenticated.value"
        class="w-full button--submit"
      >
        {{ $t('submitOnchain') }}
      </UiButton>
    </div>
  </Block>
</template><|MERGE_RESOLUTION|>--- conflicted
+++ resolved
@@ -1,12 +1,8 @@
 <script>
-<<<<<<< HEAD
-import plugins from '@snapshot-labs/snapshot.js/src/plugins';
+import plugins from '@/../snapshot-plugins/src/plugins';
 import { useNotifications } from '@/composables/useNotifications';
 
 const { notify } = useNotifications();
-=======
-import plugins from '@/../snapshot-plugins/src/plugins';
->>>>>>> ea3b37ab
 
 export default {
   props: ['id', 'space', 'proposal', 'results', 'loaded'],
