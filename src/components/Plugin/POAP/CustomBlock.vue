--- conflicted
+++ resolved
@@ -1,11 +1,8 @@
 <script>
 import Plugin from '@snapshot-labs/snapshot.js/src/plugins/poap';
-<<<<<<< HEAD
 import { useNotifications } from '@/composables/useNotifications';
 
 const { notify } = useNotifications();
-=======
->>>>>>> fcf8584c
 
 const STATES = {
   NO_POAP: {
