--- conflicted
+++ resolved
@@ -1,12 +1,8 @@
 <script>
-<<<<<<< HEAD
-import Plugin from '@snapshot-labs/snapshot.js/src/plugins/poap';
+import Plugin from '@/../snapshot-plugins/src/plugins/poap';
 import { useNotifications } from '@/composables/useNotifications';
 
 const { notify } = useNotifications();
-=======
-import Plugin from '@/../snapshot-plugins/src/plugins/poap';
->>>>>>> ea3b37ab
 
 const STATES = {
   NO_POAP: {
