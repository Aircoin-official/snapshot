--- conflicted
+++ resolved
@@ -1,6 +1,5 @@
 <script setup>
 import { watch, computed, ref } from 'vue';
-import { ms } from '@/helpers/utils';
 import { useNotifications } from '@/composables/useNotifications';
 import { useModal } from '@/composables/useModal';
 import { useWeb3 } from '@/composables/useWeb3';
@@ -167,11 +166,7 @@
         <span
           v-text="$d(item.timestamp, 'short', 'en-US')"
           v-tippy="{
-<<<<<<< HEAD
             content: relativeTimeFromTimestamp(item.timestamp / 1e3)
-=======
-            content: ms(item.timestamp / 1e3)
->>>>>>> acaf3ce8
           }"
           class="ml-1"
         />
