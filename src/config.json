{
  "env": "master",
<<<<<<< HEAD
  "network": "kovan",
  "chainId": 42,
  "subgraphUrl": "https://api.thegraph.com/subgraphs/name/balancer-labs/balancer",
  "multicall": "0xeefBa1e63905eF1D7ACbA5a8513c70307C1cE441",
=======
  "network": "homestead",
  "chainId": 1,
>>>>>>> f57a9bb1
  "connectors": {
    "injected": {
      "id": "injected",
      "name": "MetaMask"
    },
    "fortmatic": {
      "id": "fortmatic",
      "name": "Fortmatic",
      "options": {
        "apiKey": "pk_live_9CE8FD92E54684ED"
      }
    },
    "portis": {
      "id": "portis",
      "name": "Portis",
      "options": {
        "dappId": "3f1c3cfc-7dd5-4e8a-aa03-71ff7396d9fe",
        "network": "mainnet"
      }
    },
    "walletconnect": {
      "id": "walletconnect",
      "name": "WalletConnect",
      "options": {
        "rpc": {
          "1": "https://eth-mainnet.alchemyapi.io/v2/rXKbp7PTFm6hcrxU8NL-JGp5RMfRHDwg"
        }
      }
    },
    "walletlink": {
      "id": "walletlink",
      "name": "Coinbase",
      "options": {
        "appName": "Snapshot",
        "darkMode": false,
        "chainId": 1,
        "ethJsonrpcUrl": "https://eth-mainnet.alchemyapi.io/v2/rXKbp7PTFm6hcrxU8NL-JGp5RMfRHDwg"
      }
    }
  }
}<|MERGE_RESOLUTION|>--- conflicted
+++ resolved
@@ -1,14 +1,7 @@
 {
   "env": "master",
-<<<<<<< HEAD
   "network": "kovan",
   "chainId": 42,
-  "subgraphUrl": "https://api.thegraph.com/subgraphs/name/balancer-labs/balancer",
-  "multicall": "0xeefBa1e63905eF1D7ACbA5a8513c70307C1cE441",
-=======
-  "network": "homestead",
-  "chainId": 1,
->>>>>>> f57a9bb1
   "connectors": {
     "injected": {
       "id": "injected",
